# This file is part of MICMAC.
# Copyright (C) 2024 CNRS / SciPol developers
#
# MICMAC is free software: you can redistribute it and/or modify it
# under the terms of the GNU General Public License as published by
# the Free Software Foundation, either version 3 of the License, or
# (at your option) any later version.
#
# MICMAC is distributed in the hope that it will be useful,
# but WITHOUT ANY WARRANTY; without even the implied warranty of
# MERCHANTABILITY or FITNESS FOR A PARTICULAR PURPOSE.
# See the GNU General Public License for more details.
#
# You should have received a copy of the GNU General Public License
# along with MICMAC. If not, see <https://www.gnu.org/licenses/>.

from functools import partial

import chex as chx
import healpy as hp
import jax
import jax.lax as jlax
import jax.numpy as jnp
import numpy as np

__all__ = [
    'get_reduced_matrix_from_c_ell',
    'get_reduced_matrix_from_c_ell_jax',
    'get_c_ells_from_red_covariance_matrix',
    'get_c_ells_from_red_covariance_matrix_JAX',
<<<<<<< HEAD
    'get_c_ells_from_red_covariance_matrix',
=======
    'get_sqrt_reduced_matrix_from_matrix',
>>>>>>> 3e830f86
    'get_sqrt_reduced_matrix_from_matrix_jax',
    'get_cell_from_map_jax',
    'get_bool_array_in_boundary',
    'alm_dot_product_JAX',
    'JAX_almxfl',
    'maps_x_red_covariance_cell_JAX',
    'alms_x_red_covariance_cell_JAX',
    'frequency_alms_x_obj_red_covariance_cell_JAX',
]


def get_reduced_matrix_from_c_ell_jax(c_ells_input):
    """
    Returns the input spectra in the format [lmax+1-lmin, nstokes, nstokes]

    Expect c_ells_input to be sorted as TT, EE, BB, TE, TB, EB if 6 spectra are given
    or EE, BB, EB if 3 spectra are given
    or TT if 1 spectrum is given

    Generate covariance matrix from c_ells assuming it's block diagonal,
    in the "reduced" (prefix red) format, i.e. : [ell, nstokes, nstokes]

    The input spectra doesn't have to start from ell=0,
    and the output matrix spectra will start from the same lmin as the input spectra

    Parameters
    ----------
    c_ells_input: array of shape (n_correlations, lmax)
        Input c_ells

    Returns
    -------
    reduced_matrix: array of shape (lmax+1-lmin, nstokes, nstokes)
        Reduced format of the covariance matrix
    """
    c_ells_array = jnp.copy(c_ells_input)
    n_correlations = c_ells_array.shape[0]
    lmax_p1 = c_ells_array.shape[1]

    # Getting number of Stokes parameters from the number of correlations within the input spectrum
    if n_correlations == 1:
        nstokes = 1
    elif n_correlations == 3:
        nstokes = 2
    elif n_correlations == 4 or n_correlations == 6:
        nstokes = 3
        if n_correlations != 6:
            # c_ells_array = jnp.vstack(
            #     (c_ells_array, jnp.repeat(jnp.zeros(lmax_p1), 6 - n_correlations))
            # )
            c_ells_array = jnp.vstack(
                (c_ells_array, jnp.broadcast_to(jnp.zeros(lmax_p1), (6 - n_correlations, lmax_p1)).ravel(order='F'))
            )
            n_correlations = 6
    else:
        raise Exception(
            'C_ells must be given as TT for temperature only ; EE, BB, EB for polarization only ; TT, EE, BB, TE, (TB, EB) for both temperature and polarization'
        )

    # Constructing the reduced matrix
    reduced_matrix = jnp.zeros((lmax_p1, nstokes, nstokes))

    ## First diagonal elements
    def fmap(i, j):
        return jnp.einsum('l,sk->lsk', c_ells_array[i, :], jnp.eye(nstokes))[:, j]

    reduced_matrix = reduced_matrix.at[:, :, :].set(
        jax.vmap(fmap, in_axes=(0), out_axes=(1))(jnp.arange(nstokes), jnp.arange(nstokes))
    )

    ## Then off-diagonal elements
    if n_correlations > 1:
        reduced_matrix = reduced_matrix.at[:, 0, 1].set(c_ells_array[nstokes, :])
        reduced_matrix = reduced_matrix.at[:, 1, 0].set(c_ells_array[nstokes, :])
    if n_correlations == 6:
        reduced_matrix = reduced_matrix.at[:, 0, 2].set(c_ells_array[5, :])
        reduced_matrix = reduced_matrix.at[:, 2, 0].set(c_ells_array[5, :])

        reduced_matrix = reduced_matrix.at[:, 1, 2].set(c_ells_array[4, :])
        reduced_matrix = reduced_matrix.at[:, 2, 1].set(c_ells_array[4, :])

    return reduced_matrix


def get_c_ells_from_red_covariance_matrix_JAX(red_cov_mat, nstokes=0):
    """
    Retrieve the c_ell in the format [number_correlations, lmax+1-lmin],
    from the reduced covariance matrix format [lmax+1-lmin, nstokes, nstokes],
    assuming it's block diagonal

    Depending of nstokes, the number of correlations corresponds to:
        TT
        EE, BB, EB
        TT, EE, BB, TE, EB, TB
    ATTENTION : Currently not optimised for JAX (the for loops must be replaced by JAX loops)

    Parameters
    ----------
    red_cov_mat: array[float] of dimensions [lmax+1-lmin, nstokes, nstokes]
        reduced spectra of the covariance matrix

    Returns
    -------
    c_ells: array of dimensions [n_correlations, lmax+1-lmin]
        power specturm of the input reduced covariance matrix
    """

    lmax = red_cov_mat.shape[0]
    nstokes = jnp.where(nstokes == 0, red_cov_mat.shape[1], nstokes)

    n_correl = jnp.int32(jnp.ceil(nstokes**2 / 2) + jnp.floor(nstokes / 2))
    c_ells = jnp.zeros((n_correl, lmax))

    for i in range(nstokes):
        c_ells = c_ells.at[i, :].set(red_cov_mat[:, i, i])
    if nstokes > 1:
        c_ells = c_ells.at[nstokes, :].set(red_cov_mat[:, 0, 1])
        if nstokes == 3:
            c_ells = c_ells.at[nstokes + 2, :].set(red_cov_mat[:, 0, 2])
            c_ells = c_ells.at[nstokes + 1, :].set(red_cov_mat[:, 1, 2])
    return c_ells


def get_sqrt_reduced_matrix_from_matrix_jax(red_matrix):
    """
    Return matrix square root of covariance matrix in the format [lmax+1-lmin, nstokes, nstokes],
    assuming it's block diagonal

    The input matrix doesn't have to start from ell=0,
    and the output matrix will start from the same lmin as the input matrix

    The initial matrix HAVE to be positive semi-definite

    Parameters
    ----------
    red_matrix: array of dimensions [lmax+1-lmin, nstokes, nstokes]
        reduced spectra of the covariance matrix

    Returns
    -------
    reduced_sqrtm: array of dimensions [lmax+1-lmin, nstokes, nstokes]
        matrix square root of the covariance matrix
    """

    red_matrix = jnp.array(red_matrix, dtype=jnp.float64)
    lmax = red_matrix.shape[0]
    nstokes = red_matrix.shape[1]

    reduced_sqrtm = jnp.zeros_like(red_matrix)

    # Building the square root matrix from the eigenvalues of the initial one
    eigvals, eigvect = jnp.linalg.eigh(red_matrix)
    inv_eigvect = jnp.linalg.pinv(eigvect)
    reduced_sqrtm = jnp.einsum('ljk,km,lm,lmn->ljn', eigvect, jnp.eye(nstokes), jnp.sqrt(jnp.abs(eigvals)), inv_eigvect)
    return reduced_sqrtm


def get_cell_from_map_jax(pixel_maps, lmax, n_iter=8):
    """
    Return c_ell from pixel_maps with an associated lmax and iteration number of harmonic operations

    Parameters
    ----------
    pixel_maps: array of dimensions [nstokes, n_pix]
        input maps
    lmax: int
        maximum ell for the spectrum
    n_iter: int
        number of iterations for harmonic operations

    Returns
    -------
    c_ells: array of dimensions[n_correlations,lmin:lmax+1]
        power specturm of the input maps
    """

    # Wrapper for anafast, to prepare the pure callback of JAX
    def wrapper_anafast(maps_, lmax=lmax, n_iter=n_iter):
        maps_np = jax.tree.map(np.asarray, maps_)
        return hp.anafast(maps_np, lmax=lmax, iter=n_iter)

    # Pure call back of anafast, to be used with JAX for JIT compilation
    @partial(jax.jit, static_argnums=1)
    def pure_call_anafast(maps_, lmax):
        """Pure call back of anafast, to be used with JAX for JIT compilation"""
        shape_output = (6, lmax + 1)
        return jax.pure_callback(wrapper_anafast, jax.ShapeDtypeStruct(shape_output, np.float64), maps_)

    # Getting nstokes from the input maps
    if jnp.size(pixel_maps.shape) == 1:
        nstokes = 1
    else:
        nstokes = pixel_maps.shape[0]

    # Extending the pixel maps if they are given with only polarization Stokes parameters (nstokes=2)
    if nstokes == 2:
        pixel_maps_for_Wishart = jnp.vstack((jnp.zeros_like(pixel_maps[0]), pixel_maps))
    else:
        pixel_maps_for_Wishart = jnp.copy(pixel_maps)

    c_ells_output = pure_call_anafast(pixel_maps_for_Wishart, lmax=lmax)

    if nstokes == 2:
        polar_indexes = jnp.array([1, 2, 4])
        return c_ells_output[polar_indexes]  # Return only polarization spectra if nstokes=2
    return c_ells_output


def get_bool_array_in_boundary(input_array, boundary):
    """
    Return a boolean array of the same shape as the input array, with True values where the input array is within the boundary

    Parameters
    ----------
    input_array: array
        array to test
    boundary: array of dimension [2,dim(input_array)]
        represents the boundary

    Returns
    -------
    bool_array: array[bool]
        boolean array of the same shape as the input array,
        with True values where the input array is within the boundary
    """
    return (input_array >= boundary[0]) & (input_array <= boundary[1])


@partial(jax.jit, static_argnames=('lmax'))
def alm_dot_product_JAX(alm_1, alm_2, lmax):
    """
    Return dot product of two alms

    Parameters
    ----------
    alm_1: array
        input alms of shape (...,(lmax + 1) * (lmax // 2 + 1))
    alm_2: array
        input alms of shape (...,(lmax + 1) * (lmax // 2 + 1))
    lmax: int
        maximum ell for the power spectrum

    Returns
    -------
    dot_product: float
        dot product of the two alms
    """

    real_part = alm_1.real * alm_2.real
    imag_part = alm_1.imag * alm_2.imag

    mask_true_m_contribution = jnp.where(jnp.arange(alm_1.shape[-1]) < lmax + 1, 1, 2)
    # See https://healpy.readthedocs.io/en/latest/generated/healpy.sphtfunc.Alm.getidx.html#healpy.sphtfunc.Alm.getidx
    # In HEALPix C++ and healpy, coefficients are stored ordered by m
    # So the first [lmax+1] elements of the alm array are the m=0 coefficients,
    # the next [lmax] are the m=1 coefficients, the following [lmax-1] are the m=2 coefficients,
    # the next [lmax-2] are the m=3 coefficients, etc.
    # and so on until the last element of the array which is the m=lmax coefficient.
    return jnp.sum((real_part + imag_part) * mask_true_m_contribution)


@partial(jax.jit, static_argnames=('lmax'))
def JAX_almxfl(alm, c_ell_x_, lmax):
    """
    Return alms convolved with the covariance matrix c_ell_x_ given as input in the format [lmax+1-lmin, nstokes, nstokes],
    assuming it's block diagonal, without the need of a pure callback to Healpy

    Parameters
    ----------
    alm:  array
        input alms of shape ((lmax + 1) * (lmax // 2 + 1))
    c_ell_x_: array of shape [lmax+1]
        input power spectrum

    Returns
    -------
    alms_output: array
        updated output alms of shape ((lmax + 1) * (lmax // 2 + 1))
    """

    # Identifying the m indices of a set of alms according to Healpy convention
    all_m_idx = jax.vmap(lambda m_idx: m_idx * (2 * lmax + 1 - m_idx) // 2)(jnp.arange(lmax + 1))

    def func_scan(carry, ell):
        """
        For a given ell, returns the alms convolved with the covariance matrix c_ell_x_ for all m
        """
        _alm_carry = carry
        mask_m = jnp.where(jnp.arange(lmax + 1) <= ell, c_ell_x_[ell], 1)
        _alm_carry = _alm_carry.at[all_m_idx + ell].set(_alm_carry[all_m_idx + ell] * mask_m)
        return _alm_carry, ell

    alms_output, _ = jax.lax.scan(func_scan, jnp.copy(alm), jnp.arange(lmax + 1))
    return alms_output


def maps_x_red_covariance_cell_JAX(maps_input, red_matrix_sqrt, nside, lmin, n_iter=8):
    """
    Return maps convolved with the harmonic covariance matrix given as input
    in the format [lmax+1-lmin, nstokes, nstokes], assuming it's block diagonal

    The input matrix have to start from ell=lmin, otherwise the lmax associated with the harmonic
    operations will be wrong

    Parameters
    ----------
    maps_input: array[float] of shape [nstokes, n_pix]
         input maps
    red_matrix_sqrt: array[float] of shape [lmax+1-lmin, nstokes, nstokes]
        input reduced spectra
    nside: int
        nside of the input maps
    lmin: int
        minimum ell for the spectrum
    n_iter: int
        number of iterations for harmonic operations

    Returns
    -------
    maps_output: array[float] of shape [nstokes, n_pix]
        input maps convolved with input spectra
    """

    # Getting scalar parameters from the input covariance
    all_params = 3
    lmax = red_matrix_sqrt.shape[0] - 1 + lmin
    nstokes = red_matrix_sqrt.shape[1]

    # Building the full covariance matrix from the covariance matrix
    red_decomp = jnp.zeros((lmax + 1, 3, 3))  # 3 is the maximum number of stokes parameters
    if nstokes != 1:
        red_decomp = red_decomp.at[lmin:, 3 - nstokes :, 3 - nstokes :].set(red_matrix_sqrt)
    else:
        red_decomp = red_decomp.at[lmin:].set(red_matrix_sqrt)

    # Extending the pixel maps if they are given with only polarization Stokes parameters (nstokes=2)
    if maps_input.shape[0] == 2:
        maps_TQU = jnp.vstack((jnp.zeros_like(maps_input[0]), jnp.copy(maps_input)))
    else:
        maps_TQU = jnp.copy(maps_input)

    # Wrapper for map2alm, to prepare the pure callback of JAX
    def wrapper_map2alm(maps_, lmax=lmax, n_iter=n_iter, nside=nside):
        maps_np = jax.tree.map(np.asarray, maps_).reshape((3, 12 * nside**2))
        alm_T, alm_E, alm_B = hp.map2alm(maps_np, lmax=lmax, iter=n_iter)
        return np.array([alm_T, alm_E, alm_B])

    # Wrapper for alm2map, to prepare the pure callback of JAX
    def wrapper_alm2map(alm_, lmax=lmax, nside=nside):
        alm_np = jax.tree.map(np.asarray, alm_)
        return hp.alm2map(alm_np, nside, lmax=lmax)

    # Pure call back of map2alm, to be used with JAX for JIT compilation
    @partial(jax.jit, static_argnums=(1, 2))
    def pure_call_map2alm(maps_, lmax, nside):
        shape_output = (3, (lmax + 1) * (lmax // 2 + 1))
        return jax.pure_callback(
            wrapper_map2alm,
            jax.ShapeDtypeStruct(shape_output, np.complex128),
            maps_.ravel(),
        )

    @partial(jax.jit, static_argnums=(1, 2))
    def pure_call_alm2map(alm_, lmax, nside):
        shape_output = (3, 12 * nside**2)
        return jax.pure_callback(wrapper_alm2map, jax.ShapeDtypeStruct(shape_output, np.float64), alm_)

    alms_input = pure_call_map2alm(maps_TQU, lmax=lmax, nside=nside)

    # Multiplying the nstokes's jth alms with the covariance matrix for each stokes parameter contribution
    def scan_func(carry, nstokes_j):
        val_alms_j, nstokes_i = carry

        result_callback = JAX_almxfl(alms_input[nstokes_j], red_decomp[:, nstokes_i, nstokes_j], lmax)
        new_carry = (val_alms_j + result_callback, nstokes_i)
        return new_carry, val_alms_j + result_callback

    # Multiplying the nstokes's ith alms with the covariance matrix
    def fmap(nstokes_i):
        return jlax.scan(
            scan_func,
            (jnp.zeros_like(alms_input[nstokes_i]), nstokes_i),
            jnp.arange(all_params),
        )[
            0
        ][0]

    # Multiplying the alms with the covariance matrix
    alms_output = jax.vmap(fmap, in_axes=0)(jnp.arange(all_params))

    # Retrieving the maps from the alms convolved with the input covariance matrix
    maps_output = pure_call_alm2map(alms_output, nside=nside, lmax=lmax)
    if nstokes != 1:
        return maps_output[3 - nstokes :, ...]  # If only polarization maps are given, return only polarization maps
    return maps_output


def alms_x_red_covariance_cell_JAX(alm_Stokes_input, red_matrix, lmin):
    """
    Return alms convolved with the input harmonic covariance matrix in the format [lmax+1-lmin, nstokes, nstokes]
    given as input, assuming it's block diagonal

    The input matrix have to start from ell=lmin, otherwise the lmax associated with the harmonic
    operations will be wrong

    Parameters
    ----------
    alms_Stokes_input: arary of shape [nstokes, (lmax + 1) * (lmax // 2 + 1)]
        input alms
    red_matrix: array of shape [lmax+1-lmin, nstokes, nstokes]
        input reduced covariance matrix
    lmin: int
        minimum ell for the spectrum

    Returns
    -------
    maps_output: array of shape [nstokes, n_pix]
        output maps
    """

    # Getting scalar parameters from the input covariance
    lmax = red_matrix.shape[0] - 1 + lmin
    nstokes = red_matrix.shape[1]

    # Building the full covariance matrix from the covariance matrix
    red_decomp = jnp.zeros((lmax + 1, nstokes, nstokes))

    # Preparing the alms and the covariance matrix for the convolution
    alm_input = jnp.copy(alm_Stokes_input)
    red_decomp = red_decomp.at[lmin:].set(red_matrix)

    # Multiplying the alms with the covariance matrix for each stokes parameter contribution
    def scan_func(carry, nstokes_j):
        """
        For a given nstokes_j, returns the alms convolved with the covariance matrix to be summed up for all nstokes_i
        """
        val_alms_j, nstokes_i = carry

        result_callback = JAX_almxfl(alm_input[nstokes_j], red_decomp[:, nstokes_i, nstokes_j], lmax)

        new_carry = (val_alms_j + result_callback, nstokes_i)
        return new_carry, val_alms_j + result_callback

    # Multiplying the ie alms with the covariance matrix
    def fmap(nstokes_i):
        return jlax.scan(
            scan_func,
            (jnp.zeros_like(alm_input[0]), nstokes_i),
            jnp.arange(nstokes),
        )[
            0
        ][0]

    # Multiplying the alms with the covariance matrix
    alms_output = jax.vmap(fmap, in_axes=0)(jnp.arange(nstokes))

    return alms_output


def frequency_alms_x_obj_red_covariance_cell_JAX(freq_alm_Stokes_input, freq_red_matrix, lmin, n_iter=8):
    """
    Return frequency alms convolved with the covariance matrix given as input, assuming it's block diagonal

    The freq_red_matrix can have its first dimension reprensenting anything,
    in particular either the number of frequencies or the number of components

    Parameters
    ----------
    freq_alm_Stokes_input: array of shape [frequency, nstokes, (lmax + 1) * (lmax // 2 + 1))]
         input alms per frequency
    red_matrix: array of shape [first_dim, frequency, lmax+1-lmin, nstokes, nstokes]
        input reduced covariance matrix
    lmin: int
        minimum ell for the power spectrum
    n_iter: int
        number of iterations for harmonic operations

    Returns
    -------
    maps_output: array[float] of shape [nstokes, n_pix]
        output maps
    """

    # Getting scalar parameters from the input covariance
    lmax = freq_red_matrix.shape[2] - 1 + lmin
    first_dim_red_matrix = freq_red_matrix.shape[
        0
    ]  # Can be any dimension, in the use of the function either n_frequencies or n_components
    n_frequencies = freq_red_matrix.shape[1]
    nstokes = freq_red_matrix.shape[3]

    # Few tests to check the input
    chx.assert_axis_dimension(freq_red_matrix, 1, n_frequencies)
    chx.assert_axis_dimension(freq_red_matrix, 2, lmax + 1 - lmin)
    chx.assert_axis_dimension(freq_red_matrix, 3, nstokes)
    chx.assert_axis_dimension(freq_red_matrix, 4, nstokes)
    chx.assert_shape(freq_alm_Stokes_input, (n_frequencies, nstokes, (lmax + 1) * (lmax // 2 + 1)))

    freq_alm_input = jnp.copy(freq_alm_Stokes_input)

    def scan_func(carry, frequency_j):
        """
        For a given frequency_j, returns the alms convolved with the frequency covariance matrix to be summed up for all nstokes_i
        """
        val_alms_j, idx_i = carry
        result_callback = alms_x_red_covariance_cell_JAX(
            freq_alm_input[frequency_j], freq_red_matrix[idx_i, frequency_j, ...], lmin=lmin
        )
        new_carry = (val_alms_j + result_callback, idx_i)
        return new_carry, val_alms_j + result_callback

    # Multiplying the ie alms with the covariance matrix
    def fmap(idx_i):
        """
        For a given idx_i, returns the alms convolved with the frequency covariance matrix to be summed up for all corresponding frequencies
        """
        return jlax.scan(
            scan_func,
            (jnp.zeros_like(freq_alm_input[0]), idx_i),
            jnp.arange(n_frequencies),
        )[
            0
        ][0]

    # Multiplying the frequency alms with the first dimension-frequency covariance matrix
    freq_alms_output = jax.vmap(fmap, in_axes=0)(jnp.arange(first_dim_red_matrix))
    return freq_alms_output


## Numpy version


import healpy as hp
import numpy as np


def get_reduced_matrix_from_c_ell(c_ells_input):
    """
    Returns the input spectra in the format [lmax+1-lmin, nstokes, nstokes]
    Expect c_ells_input to be sorted as TT, EE, BB, TE, TB, EB if 6 spectra are given
    or EE, BB, EB if 3 spectra are given
    or TT if 1 spectrum is given
    Generate covariance matrix from c_ells assuming it's block diagonal,
    in the "reduced" (prefix red) format, i.e. : [ell, nstokes, nstokes]
    The input spectra doesn't have to start from ell=0,
    and the output matrix spectra will start from the same lmin as the input spectra

    Parameters
    ----------
    c_ells_input: array of shape (n_correlations, lmax)
        input power spectra

    Returns
    -------
    reduced_matrix: array of shape (lmax+1-lmin, nstokes, nstokes)
        reduced covariance matrix
    """
    c_ells_array = np.copy(c_ells_input)
    n_correlations = c_ells_array.shape[0]
    assert n_correlations == 1 or n_correlations == 3 or n_correlations == 6
    lmax_p1 = c_ells_array.shape[1]
    if n_correlations == 1:
        nstokes = 1
    elif n_correlations == 3:
        nstokes = 2

    elif n_correlations == 4 or n_correlations == 6:
        nstokes = 3
        if n_correlations != 6:
            for i in range(6 - n_correlations):
                c_ells_array = np.vstack((c_ells_array, np.zeros(lmax_p1)))
            n_correlations = 6
    else:
        raise Exception(
            'C_ells must be given as TT for temperature only ; EE, BB, EB for polarization only ; TT, EE, BB, TE, (TB, EB) for both temperature and polarization'
        )

    reduced_matrix = np.zeros((lmax_p1, nstokes, nstokes))

    for i in range(nstokes):
        reduced_matrix[:, i, i] = c_ells_array[i, :]

    # for j in range(n_correlations-nstokes):
    if n_correlations > 1:
        reduced_matrix[:, 0, 1] = c_ells_array[nstokes, :]
        reduced_matrix[:, 1, 0] = c_ells_array[nstokes, :]

    if n_correlations == 6:
        reduced_matrix[:, 0, 2] = c_ells_array[5, :]
        reduced_matrix[:, 2, 0] = c_ells_array[5, :]

        reduced_matrix[:, 1, 2] = c_ells_array[4, :]
        reduced_matrix[:, 2, 1] = c_ells_array[4, :]

    return reduced_matrix


def get_c_ells_from_red_covariance_matrix(red_cov_mat):
    """
    Retrieve the c_ell in the format [number_correlations, lmax+1-lmin],
    from the reduced covariance matrix format [lmax+1-lmin, nstokes, nstokes],
    assuming it's block diagonal

    Depending of nstokes, the number of correlations corresponds to:
        TT
        EE, BB, EB
        TT, EE, BB, TE, EB, TB
    """

    lmax = red_cov_mat.shape[0]
    nstokes = red_cov_mat.shape[1]

    n_correl = int(np.ceil(nstokes**2 / 2) + np.floor(nstokes / 2))
    c_ells = np.zeros((n_correl, lmax))

    for i in range(nstokes):
        c_ells[i, :] = red_cov_mat[:, i, i]
    if nstokes > 1:
        c_ells[nstokes, :] = red_cov_mat[:, 0, 1]
        if nstokes == 3:
            # c_ells[nstokes+1,:] = red_cov_mat[:,0,2]
            # c_ells[nstokes+2,:] = red_cov_mat[:,1,2]
            c_ells[nstokes + 2, :] = red_cov_mat[:, 0, 2]
            c_ells[nstokes + 1, :] = red_cov_mat[:, 1, 2]
    return c_ells


def get_sqrt_reduced_matrix_from_matrix(red_matrix, tolerance=10 ** (-15)):
    """
    Return matrix square root of covariance matrix in the format [lmax+1-lmin, nstokes, nstokes],
    assuming it's block diagonal

    The input matrix doesn't have to start from ell=0,
    and the output matrix will start from the same lmin as the input matrix

    The initial matrix HAVE to be positive semi-definite

    Parameters
    ----------
    red_matrix: array of shape (lmax, nstokes, nstokes)
        reduced covariance matrix

    Returns
    -------
    reduced_sqrtm: array of shape (lmax, nstokes, nstokes)
        reduced matrix square root of the covariance matrix
    """

    lmax = red_matrix.shape[0]
    nstokes = red_matrix.shape[1]

    reduced_sqrtm = np.zeros_like(red_matrix)

    for ell in range(red_matrix.shape[0]):
        eigvals, eigvect = np.linalg.eigh(red_matrix[ell, :, :])

        try:
            inv_eigvect = np.linalg.pinv(eigvect)
        except:
            raise Exception(
                'Error for ell=', ell, 'eigvals', eigvals, 'eigvect', eigvect, 'red_matrix', red_matrix[ell, :, :]
            )

        if not (np.all(eigvals > 0)) and (np.abs(eigvals[eigvals < 0]) > tolerance):
            raise Exception(
                'Covariance matrix not consistent with a negative eigval for ell=',
                ell,
                'eigvals',
                eigvals,
                'eigvect',
                eigvect,
                'red_matrix',
                red_matrix[ell, :, :],
            )

        reduced_sqrtm[ell] = np.einsum(
            'jk,km,m,mn->jn', eigvect, np.eye(nstokes), np.sqrt(np.abs(eigvals)), inv_eigvect
        )
    return reduced_sqrtm


def get_cell_from_map(pixel_maps, lmax, n_iter=8):
    """
    Return c_ell from pixel_maps with an associated lmax and iteration number of harmonic operations

    Parameters
    ----------
    pixel_maps: array of shape (nstokes, n_pix)
        input maps
    lmax: int
        maximum ell for the spectrum
    n_iter: int
        number of iterations for harmonic operations

    Returns
    -------
    c_ells: array of shape (nstokes, lmax+1)
        power spectra from the input maps
    """

    if len(pixel_maps.shape) == 1:
        nstokes = 1
    else:
        nstokes = pixel_maps.shape[0]

    if nstokes == 2:
        pixel_maps_for_Wishart = np.vstack((np.zeros_like(pixel_maps[0]), pixel_maps))
    else:
        pixel_maps_for_Wishart = pixel_maps

    c_ells_Wishart = hp.anafast(pixel_maps_for_Wishart, lmax=lmax, iter=n_iter)

    if nstokes == 2:
        polar_indexes = np.array([1, 2, 4])
        c_ells_Wishart = c_ells_Wishart[polar_indexes]
    return c_ells_Wishart


def maps_x_reduced_matrix_generalized_sqrt_sqrt(maps_TQU_input, red_matrix_sqrt, lmin, n_iter=8):
    """
    NOT USED -- TO BE REMOVED

    Return maps convolved with the harmonic covariance matrix given as input
    in the format [lmax+1-lmin, nstokes, nstokes], assuming it's block diagonal

    The input matrix have to start from ell=lmin, otherwise the lmax associated with the harmonic
    operations will be wrong

    Parameters
    ----------
    maps_input: input maps of shape (nstokes, n_pix)
    red_matrix_sqrt: input reduced spectra of shape (lmax+1-lmin, nstokes, nstokes)
    nside: nside of the input maps, int
    lmin: minimum ell for the spectrum, int
    n_iter: number of iterations for harmonic operations, int

    Returns
    -------
    maps_output: input maps convolved with input spectra, dimensions (nstokes, n_pix)
    """
    lmax = red_matrix_sqrt.shape[0] - 1 + lmin
    nstokes = red_matrix_sqrt.shape[1]
    all_params = int(np.where(nstokes > 1, 3, 1))

    if len(maps_TQU_input.shape) == 1:
        nside = int(np.sqrt(len(maps_TQU_input) / 12))
    else:
        nside = int(np.sqrt(len(maps_TQU_input[0]) / 12))

    red_sqrt_decomp = np.zeros((lmax + 1, all_params, all_params))
    if nstokes != 1:
        red_sqrt_decomp[lmin:, 3 - nstokes :, 3 - nstokes :] = red_matrix_sqrt
    else:
        red_sqrt_decomp[lmin:, ...] = red_matrix_sqrt

    if maps_TQU_input.shape[0] == 2:
        maps_TQU = np.vstack((np.zeros_like(maps_TQU_input[0]), np.copy(maps_TQU_input)))
    else:
        maps_TQU = np.copy(maps_TQU_input)

    alms_input = hp.map2alm(maps_TQU, lmax=lmax, iter=n_iter)

    alms_output = np.zeros_like(alms_input)

    for i in range(all_params):
        alms_j = np.zeros_like(alms_input[i])
        for j in range(all_params):
            alms_j += hp.almxfl(alms_input[j], red_sqrt_decomp[:, i, j], inplace=False)
        alms_output[i] = np.copy(alms_j)
    maps_output = hp.alm2map(alms_output, nside, lmax=lmax)
    if nstokes != 1:
        return maps_output[3 - nstokes :, ...]
    return maps_output<|MERGE_RESOLUTION|>--- conflicted
+++ resolved
@@ -28,11 +28,7 @@
     'get_reduced_matrix_from_c_ell_jax',
     'get_c_ells_from_red_covariance_matrix',
     'get_c_ells_from_red_covariance_matrix_JAX',
-<<<<<<< HEAD
     'get_c_ells_from_red_covariance_matrix',
-=======
-    'get_sqrt_reduced_matrix_from_matrix',
->>>>>>> 3e830f86
     'get_sqrt_reduced_matrix_from_matrix_jax',
     'get_cell_from_map_jax',
     'get_bool_array_in_boundary',
