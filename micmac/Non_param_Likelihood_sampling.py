# This file is part of MICMAC.
# Copyright (C) 2024 CNRS / SciPol developers
#
# MICMAC is free software: you can redistribute it and/or modify it
# under the terms of the GNU General Public License as published by
# the Free Software Foundation, either version 3 of the License, or
# (at your option) any later version.
#
# MICMAC is distributed in the hope that it will be useful,
# but WITHOUT ANY WARRANTY; without even the implied warranty of
# MERCHANTABILITY or FITNESS FOR A PARTICULAR PURPOSE.
# See the GNU General Public License for more details.
#
# You should have received a copy of the GNU General Public License
# along with MICMAC. If not, see <https://www.gnu.org/licenses/>.

import time

import chex as chx
import fgbuster
import healpy as hp
import jax
import jax.lax as jlx
import jax.numpy as jnp
import jax.scipy as jsp
import numpy as np
import toml
from jax import config
from jax_tqdm import scan_tqdm

from .jax_Sampling_toolbox import *
from .jax_tools import *
from .mixingmatrix import *
from .noisecovar import *
from .templates_spv import *
from .tools import *
from .utils import *

config.update('jax_enable_x64', True)

<<<<<<< HEAD
=======
class MICMAC_Sampler(Sampling_functions):
    def __init__(self, 
                 nside, 
                 lmax, 
                 nstokes, 
                 frequency_array, 
                 freq_inverse_noise, 
                 pos_special_freqs=[0,-1],
                 freq_noise_c_ell=None,
                 n_components=3, 
                 lmin=2, n_iter=8, 
                 limit_iter_cg=200, 
                 limit_iter_cg_eta=200,
                 tolerance_CG=1e-10, 
                 atol_CG=1e-8,
                 mask=None,
                 save_CMB_chain_maps=False, 
                 save_eta_chain_maps=False,
                 save_all_B_f_params=True,
                 save_s_c_spectra=False,
                 sample_r_Metropolis=True,
                 sample_r_from_BB=False,
                 sample_C_inv_Wishart=False,
                 perturbation_eta_covariance=False,
                 simultaneous_accept_rate=False,
                 non_centered_moves=False,
                 save_intermediary_centered_moves=False,
                 limit_r_value=False,
                 min_r_value=0,
                 full_sky_correction=False,
                 biased_version=False,
                 classical_Gibbs=False,
                 use_binning=False,
                 bin_ell_distribution=None,
                 acceptance_posdef=False,
                 r_true=0,
                 step_size_r=1e-4,
                 covariance_B_f=None,
                 indexes_free_Bf=False,
                 number_iterations_sampling=100, 
                 number_iterations_done=0,
                 seed=0,
                 disable_chex=True,
                 instrument_name='SO_SAT',
                 spv_nodes_b=[]):
        """ 
            Main MICMAC pixel sampling object to initialize and launch the Gibbs sampling in pixel domain. 

            The Gibbs sampling will always store B_f and r (or C) parameters
>>>>>>> fc4888af

class MICMAC_Sampler(Sampling_functions):
    def __init__(
        self,
        nside,
        lmax,
        nstokes,
        frequency_array,
        freq_inverse_noise,
        pos_special_freqs=[0, -1],
        freq_noise_c_ell=None,
        n_components=3,
        lmin=2,
        n_iter=8,
        limit_iter_cg=200,
        limit_iter_cg_eta=200,
        tolerance_CG=1e-10,
        atol_CG=1e-8,
        mask=None,
        save_CMB_chain_maps=False,
        save_eta_chain_maps=False,
        save_all_B_f_params=True,
        save_s_c_spectra=False,
        sample_r_Metropolis=True,
        sample_r_from_BB=False,
        sample_C_inv_Wishart=False,
        perturbation_eta_covariance=False,
        simultaneous_accept_rate=False,
        non_centered_moves=False,
        save_intermediary_centered_moves=False,
        full_sky_correction=False,
        biased_version=False,
        classical_Gibbs=False,
        use_binning=False,
        bin_ell_distribution=None,
        acceptance_posdef=False,
        r_true=0,
        step_size_r=1e-4,
        covariance_B_f=None,
        indexes_free_Bf=False,
        number_iterations_sampling=100,
        number_iterations_done=0,
        seed=0,
        disable_chex=True,
        instrument_name='SO_SAT',
        spv_nodes_b=[],
    ):
        """
        Main MICMAC pixel sampling object to initialize and launch the Gibbs sampling in pixel domain.

        The Gibbs sampling will always store B_f and r (or C) parameters

        Parameters
        ----------
        nside : nside of the input frequency maps, int
        lmax : maximum multipole for the spherical harmonics transforms and harmonic domain objects, int
        nstokes : number of Stokes parameters, int
        frequency_array : array of frequencies, in GHz
        freq_inverse_noise : array of inverse noise for each frequency, in uK^-2
        pos_special_freqs : indexes of the special frequencies in the frequency array respectively for synchrotron and dust, default is [0,-1] for first and last frequencies
        freq_noise_c_ell : optional, noise power spectra for each frequency, in uK^2, dimensions [frequencies, frequencies, lmax+1-lmin] or [frequencies, frequencies, lmax] (in which case it will be cut to lmax+1-lmin)
        n_components : number of components for the mixing matrix, int
        lmin : minimum multipole for the spherical harmonics transforms and harmonic domain objects, int
        n_iter : number of iterations the spherical harmonics transforms (for map2alm transformations), int
        limit_iter_cg : maximum number of iterations for the conjugate gradient for the CMB map sampling, int
        limit_iter_cg_eta : maximum number of iterations for the conjugate gradient for eta maps sampling, int
        tolerance_CG : tolerance for the conjugate gradient, float
        atol_CG : absolute tolerance for the conjugate gradient, float
        mask : optional, mask to use in the sampling, dimensions [nstokes, n_pix] ; if not given, no mask is used

        save_CMB_chain_maps : optional, save the CMB chain maps, bool
        save_eta_chain_maps : optional, save the eta chain maps, bool

        sample_r_Metropolis : sample r with Metropolis-Hastings instead of the full power spectrum being sampled, bool
        sample_C_inv_Wishart : sample C_inv with Wishart distribution instead of simply r being sampled, bool

        perturbation_eta_covariance : approach to compute difference between CMB noise component for eta log proba instead of repeating the CG for each B_f sampling, bool
        simultaneous_accept_rate : use the simultaneous accept rate for the patches of the B_f sampling, bool

        biased_version : use the biased version of the likelihood, so no computation of the correction term, bool
        classical_Gibbs : sampling only for s_c and the CMB covariance, and neither B_f or eta, bool

        use_binning : use binning for the sampling of inverse Wishart CMB covariance, bool
        bin_ell_distribution : binning distribution for the sampling of inverse Wishart CMB covariance, array of integers
        acceptance_posdef : accept only positive definite matrices C sampling, bool

        r_true : true value of r (only used to compute input CMB maps, not actually used in the sampling), float
        step_size_r : step size for the Metropolis-Hastings sampling of r, float
        covariance_B_f : covariance for the Metropolis-Hastings sampling of B_f, given by a matrix of dimensions [(n_frequencies-len(pos_special_freqs))*(n_components-1), (n_frequencies-len(pos_special_freqs))*(n_components-1)] ; will be repeated if multiresoltion case
        indexes_free_Bf : indexes of the free B_f parameters to actually sample and leave the rest of the indices fixed, array of integers, default False to sample all B_f

        number_iterations_sampling : maximum number of iterations for the sampling, int
        number_iterations_done : number of iterations already accomplished, in case the chain is resuming from a previous run, int

        seed : seed for the JAX PRNG random number generator to start the chain, int
        disable_chex : disable chex tests (to improve speed), bool

        instrument_name : optional, name of the instrument, str
        spv_nodes_b : tree for the spatial variability, to generate from a yaml file, list of dictionaries
        """

        ## Give the parameters to the parent class
        super().__init__(
            nside=nside,
            lmax=lmax,
            nstokes=nstokes,
            lmin=lmin,
            frequency_array=frequency_array,
            freq_inverse_noise=freq_inverse_noise,
            spv_nodes_b=spv_nodes_b,
            pos_special_freqs=pos_special_freqs,
            n_components=n_components,
            n_iter=n_iter,
            limit_iter_cg=limit_iter_cg,
            limit_iter_cg_eta=limit_iter_cg_eta,
            tolerance_CG=tolerance_CG,
            atol_CG=atol_CG,
            mask=mask,
            bin_ell_distribution=bin_ell_distribution,
        )

        # Run settings
        self.classical_Gibbs = bool(
            classical_Gibbs
        )  # To run the classical Gibbs sampling instead of the full MICMAC sampling
        if self.classical_Gibbs is False:
            # Then we expect to have multiple components
            assert self.n_components > 1
            try:
                assert len(pos_special_freqs) == self.n_components - 1
            except:
                raise Exception('The number of special frequencies should be equal to the number of components - 1')
        self.biased_version = bool(biased_version)  # To have a run without the correction term
        self.perturbation_eta_covariance = bool(
            perturbation_eta_covariance
        )  # To use the perturbation approach for the eta contribution in log-proba of B_f
        self.simultaneous_accept_rate = bool(
            simultaneous_accept_rate
        )  # To use the simultaneous accept rate for the patches of the B_f sampling
        self.full_sky_correction = bool(
            full_sky_correction
        )  # To use the full sky correction for the log-proba of Bf sampling
        assert ((sample_r_Metropolis and sample_C_inv_Wishart) == False) and (
            (sample_r_Metropolis or not (sample_C_inv_Wishart)) or (not (sample_r_Metropolis) or sample_C_inv_Wishart)
        )
        self.sample_r_Metropolis = bool(sample_r_Metropolis)
        assert (sample_r_from_BB and sample_r_Metropolis) or not (sample_r_from_BB)
        self.sample_r_from_BB = bool(sample_r_from_BB)
        self.sample_C_inv_Wishart = bool(sample_C_inv_Wishart)
<<<<<<< HEAD
        self.use_binning = bool(use_binning)  # To use binning for the sampling of inverse Wishart CMB covariance
        self.acceptance_posdef = bool(acceptance_posdef)  # To accept only positive definite matrices for C sampling
        self.non_centered_moves = bool(non_centered_moves)  # To use non-centered moves for C sampling
        self.save_intermediary_centered_moves = bool(
            save_intermediary_centered_moves
        )  # To save intermediary r values in case of non-centered moves in the sampling
=======
        self.use_binning = bool(use_binning) # To use binning for the sampling of inverse Wishart CMB covariance
        self.acceptance_posdef = bool(acceptance_posdef) # To accept only positive definite matrices for C sampling
        self.non_centered_moves = bool(non_centered_moves) # To use non-centered moves for C sampling
        self.save_intermediary_centered_moves = bool(save_intermediary_centered_moves) # To save intermediary r values in case of non-centered moves in the sampling
        self.limit_r_value = bool(limit_r_value) # To limit the r value to be positive
        self.min_r_value = float(min_r_value) # Minimum value for r
>>>>>>> fc4888af

        # CMB parameters for input maps generation
        self.r_true = float(r_true)

        # Harmonic noise parameter
        self.freq_noise_c_ell = freq_noise_c_ell  # Noise power spectra for each frequency, in uK^2, dimensions [frequencies, frequencies, lmax+1-lmin] or [frequencies, frequencies, lmax] (in which case it will be cut to lmax+1-lmin)

        # Metropolis-Hastings parameters
        self.covariance_B_f = covariance_B_f  # Covariance for the Metropolis-Hastings step sampling of B_f
        self.step_size_r = step_size_r  # Step size for the Metropolis-Hastings step sampling of r

        # Sampling parameters
        if indexes_free_Bf is False:
            # If given as False, then we sample all B_f
            indexes_free_Bf = jnp.arange(self.len_params)
        self.indexes_free_Bf = jnp.array(indexes_free_Bf)
        assert (
            jnp.size(self.indexes_free_Bf) <= self.len_params
        )  # The number of free parameters should be less than the total number of parameters
        assert jnp.isin(
            self.indexes_free_Bf, jnp.arange(self.len_params)
        ).all()  # The indexes should be in the range of the total number of parameters
        self.number_iterations_sampling = int(
            number_iterations_sampling
        )  # Maximum number of iterations for the sampling
        self.number_iterations_done = int(
            number_iterations_done
        )  # Number of iterations already accomplished, in case the chain is resuming from a previous run
        self.seed = seed  # Seed for the JAX PRNG random number generator to start the chain

        # Saving parameters
        self.save_CMB_chain_maps = bool(save_CMB_chain_maps)  # Save the CMB chain maps
        self.save_eta_chain_maps = bool(save_eta_chain_maps)  # Save the eta chain maps
        self.save_all_B_f_params = bool(save_all_B_f_params)  # Save all the B_f chains
        self.save_s_c_spectra = bool(save_s_c_spectra)  # Save the s_c spectra

        # Optional parameters
        self.instrument_name = instrument_name  # Name of the instrument
        self.disable_chex = disable_chex  # Disable chex tests (to improve speed)

        # Samples preparation
        self.all_samples_eta = jnp.empty(0)
        self.all_params_mixing_matrix_samples = jnp.empty(0)
        self.all_samples_wiener_filter_maps = jnp.empty(0)
        self.all_samples_fluctuation_maps = jnp.empty(0)
        self.all_samples_r = jnp.empty(0)
        self.all_samples_CMB_c_ell = jnp.empty(0)
        self.all_samples_s_c_spectra = jnp.empty(0)

    @property
    def all_samples_s_c(self):
        """
        Returns all the CMB sampled maps from the initial WF and fluctuation maps
        """
        return self.all_samples_wiener_filter_maps + self.all_samples_fluctuation_maps

    def generate_CMB(self, return_spectra=True):
        """
        Returns CMB spectra of scalar modes only and tensor modes only (with r=1)
        Both CMB spectra are either returned in the usual form [number_correlations,lmax+1],
        or in the red_cov form if return_spectra == False
        """

        # Selecting the relevant auto- and cross-correlations from CAMB spectra
        if self.nstokes == 2:
            # EE, BB
            partial_indices_polar = np.array([1, 2])
        elif self.nstokes == 1:
            # TT
            partial_indices_polar = np.array([0])
        else:
            # TT, EE, BB, EB
            partial_indices_polar = np.arange(4)

        # Generating the CMB power spectra
        all_spectra_r0 = generate_power_spectra_CAMB(self.nside * 2, r=0, typeless_bool=True)
        all_spectra_r1 = generate_power_spectra_CAMB(self.nside * 2, r=1, typeless_bool=True)

        # Retrieve the scalar mode spectrum
        camb_cls_r0 = all_spectra_r0['total'][: self.lmax + 1, partial_indices_polar]

        # Retrieve the tensor mode spectrum
        tensor_spectra_r1 = all_spectra_r1['tensor'][: self.lmax + 1, partial_indices_polar]

        theoretical_r1_tensor = np.zeros((self.n_correlations, self.lmax + 1))
        theoretical_r0_total = np.zeros_like(theoretical_r1_tensor)

        theoretical_r1_tensor[: self.nstokes, ...] = tensor_spectra_r1.T
        theoretical_r0_total[: self.nstokes, ...] = camb_cls_r0.T

        if return_spectra:
            # Return spectra in the form [number_correlations,lmax+1]
            return theoretical_r0_total, theoretical_r1_tensor

        # Return spectra in the form of the reduced covariance matrix, [lmax+1-lmin,number_correlations,number_correlations]
        theoretical_red_cov_r1_tensor = get_reduced_matrix_from_c_ell(theoretical_r1_tensor)[self.lmin :]
        theoretical_red_cov_r0_total = get_reduced_matrix_from_c_ell(theoretical_r0_total)[self.lmin :]
        return theoretical_red_cov_r0_total, theoretical_red_cov_r1_tensor

    def generate_input_freq_maps_from_fgs(self, freq_maps_fgs, return_only_freq_maps=True, return_only_maps=False):
        """
        Generate input frequency maps (CMB+foregrounds) from the input frequency foregrounds maps,
        return either the full frequency maps, the full frequency and CMB maps alone,
        or the full frequency and CMB maps with the theoretical reduced covariance matrices for the CMB scalar and tensor modes

        Parameters
        ----------
        freq_maps_fgs : input frequency foregrounds maps, dimensions [n_frequencies,nstokes,n_pix]
        return_only_freq_maps : optional, return only the full frequency maps, bool
        return_only_maps : optional, return only the full frequency and CMB maps alone, bool

        Returns
        -------
        input_freq_maps : input frequency maps, dimensions [n_frequencies,nstokes,n_pix]
        input_cmb_maps : input CMB maps, dimensions [nstokes,n_pix]
        theoretical_red_cov_r0_total : theoretical reduced covariance matrix for the CMB scalar modes
        theoretical_red_cov_r1_tensor : theoretical reduced covariance matrix for the CMB tensor modes
        """
        indices_polar = np.array([1, 2, 4])

        # Generate CMB from CAMB
        theoretical_red_cov_r0_total, theoretical_red_cov_r1_tensor = self.generate_CMB(return_spectra=False)

        # Retrieve fiducial CMB power spectra
        true_cmb_specra = get_c_ells_from_red_covariance_matrix(
            theoretical_red_cov_r0_total + self.r_true * theoretical_red_cov_r1_tensor
        )
        true_cmb_specra_extended = np.zeros((6, self.lmax + 1))
        true_cmb_specra_extended[indices_polar, self.lmin :] = true_cmb_specra

        # Generate input frequency maps
        input_cmb_maps_alt = hp.synfast(true_cmb_specra_extended, nside=self.nside, new=True, lmax=self.lmax)[1:, ...]
        input_cmb_maps = np.broadcast_to(input_cmb_maps_alt, (self.n_frequencies, self.nstokes, self.n_pix))
        input_freq_maps = input_cmb_maps + freq_maps_fgs

        if return_only_freq_maps:
            return input_freq_maps

        if return_only_maps:
            return input_freq_maps, input_cmb_maps

        return input_freq_maps, input_cmb_maps, theoretical_red_cov_r0_total, theoretical_red_cov_r1_tensor

    def update_variable(self, all_samples, new_samples_to_add):
        """
        Update the samples with new samples to add
        """
        if jnp.size(all_samples) == 0:
            return new_samples_to_add
        elif jnp.size(new_samples_to_add.shape) == 1:
            return jnp.hstack([all_samples, new_samples_to_add])
        else:
            return jnp.vstack([all_samples, new_samples_to_add])

    def update_samples(self, all_samples):
        """
        Update the samples with new samples to add
        """
        if self.save_eta_chain_maps and not (self.classical_Gibbs):
            self.all_samples_eta = self.update_variable(self.all_samples_eta, all_samples['eta_maps'])

        if self.save_CMB_chain_maps:
            self.all_samples_wiener_filter_maps = self.update_variable(
                self.all_samples_wiener_filter_maps, all_samples['wiener_filter_term']
            )
            self.all_samples_fluctuation_maps = self.update_variable(
                self.all_samples_fluctuation_maps, all_samples['fluctuation_maps']
            )

        if self.save_s_c_spectra:
            self.all_samples_s_c_spectra = self.update_variable(
                self.all_samples_s_c_spectra, all_samples['s_c_spectra']
            )

        if self.sample_C_inv_Wishart:
            if all_samples['red_cov_matrix_sample'].shape[1] == self.lmax + 1 - self.lmin:
                all_samples_CMB_c_ell = jnp.array(
                    [
                        get_c_ells_from_red_covariance_matrix(all_samples['red_cov_matrix_sample'][iteration])
                        for iteration in range(self.number_iterations_sampling - self.number_iterations_done)
                    ]
                )
            else:
                all_samples_CMB_c_ell = all_samples['red_cov_matrix_sample']
            self.all_samples_CMB_c_ell = self.update_variable(self.all_samples_CMB_c_ell, all_samples_CMB_c_ell)
        if self.sample_r_Metropolis:
            if len(all_samples['r_sample'].shape) != len(self.all_samples_r.shape):
                all_samples['r_sample'] = all_samples['r_sample'].squeeze()
            self.all_samples_r = self.update_variable(self.all_samples_r, all_samples['r_sample'])

        if self.save_all_B_f_params:
            self.all_params_mixing_matrix_samples = self.update_variable(
                self.all_params_mixing_matrix_samples, all_samples['params_mixing_matrix_sample']
            )

    def update_one_sample(self, one_sample):
        """
        Update the samples with one sample to add
        """

        if self.save_eta_chain_maps and not (self.classical_Gibbs):
            self.all_samples_eta = self.update_variable(
                self.all_samples_eta, jnp.expand_dims(one_sample['eta_maps'], axis=0)
            )

        if self.save_CMB_chain_maps:
            self.all_samples_wiener_filter_maps = self.update_variable(
                self.all_samples_wiener_filter_maps, jnp.expand_dims(one_sample['wiener_filter_term'], axis=0)
            )
            self.all_samples_fluctuation_maps = self.update_variable(
                self.all_samples_fluctuation_maps, jnp.expand_dims(one_sample['fluctuation_maps'], axis=0)
            )

        if self.sample_C_inv_Wishart:
            if one_sample['red_cov_matrix_sample'].shape[0] == self.lmax + 1 - self.lmin:
                one_sample_CMB_c_ell = get_c_ells_from_red_covariance_matrix(one_sample['red_cov_matrix_sample'])
            else:
                one_sample_CMB_c_ell = one_sample['red_cov_matrix_sample']
            self.all_samples_CMB_c_ell = self.update_variable(
                self.all_samples_CMB_c_ell, jnp.expand_dims(one_sample_CMB_c_ell, axis=0)
            )
        if self.sample_r_Metropolis:
            if self.non_centered_moves:
                if self.save_intermediary_centered_moves:
                    self.all_samples_r = self.update_variable(
                        self.all_samples_r,
                        jnp.expand_dims(jnp.stack((one_sample['r_sample'], one_sample['r_sample'])), axis=0),
                    )
                else:
<<<<<<< HEAD
                    self.all_samples_r = self.update_variable(self.all_samples_r, one_sample['r_sample'], axis=0)
=======
                    self.all_samples_r = self.update_variable(self.all_samples_r, one_sample['r_sample'])
>>>>>>> fc4888af
            else:
                self.all_samples_r = self.update_variable(self.all_samples_r, one_sample['r_sample'])

        if self.save_all_B_f_params:
            self.all_params_mixing_matrix_samples = self.update_variable(
                self.all_params_mixing_matrix_samples,
                jnp.expand_dims(one_sample['params_mixing_matrix_sample'], axis=0),
            )

    def perform_Gibbs_sampling(
        self,
        input_freq_maps,
        c_ell_approx,
        CMB_c_ell,
        init_params_mixing_matrix,
        initial_guess_r=0,
        initial_wiener_filter_term=jnp.empty(0),
        initial_fluctuation_maps=jnp.empty(0),
        theoretical_r0_total=jnp.empty(0),
        theoretical_r1_tensor=jnp.empty(0),
        suppress_low_modes_input_freq_maps=False,
    ):
        r"""
        Perform sampling steps with :
            1. The sampling of \eta by computing \eta =  x + C_approx^(1/2) N_c^{-1/2} y
            2. A CG for the Wiener filter (WF) and fluctuation variables s_c : (s_c - s_{c,WF})^t (C^{-1} + N_c^{-1}) (s_c - s_{c,WF})
            3. The c_ell sampling, either by parametrizing it by r or by sampling an inverse Wishart distribution
            4. Mixing matrix B_f sampling with : -(d - B_c s_c)^t N^{-1} B_f (B_f^t N^{-1} B_f)^{-1} B_f^t N^{-1} (d - B_c s_c) + \eta^t (Id + C_{approx}^{1/2} N_c^{-1} C_{approx}^{1/2}) \eta

        The results of the chain will be stored in the class attributes, depending if the save options are put to True or False:
            - self.all_samples_eta (if self.save_eta_chain_maps is True)
            - self.all_samples_wiener_filter_maps (if self.save_CMB_chain_maps is True)
            - self.all_samples_fluctuation_maps (if self.save_CMB_chain_maps is True)
            - self.all_samples_r (if self.sample_r_Metropolis is True)
            - self.all_samples_CMB_c_ell (if self.sample_C_inv_Wishart is True)
            - self.all_params_mixing_matrix_samples (always)

        This same function can be used to continue a chain from a previous run, by giving the number of iterations already done in the MICMAC_Sampler object,
        giving the chains to the attributes of the object, and giving the last iteration results as initial guesses.

        Parameters
        ----------
        input_freq_maps : input frequency maps, dimensions [frequencies, nstokes, n_pix]
        c_ell_approx : approximate CMB power spectra for the correction term, dimensions [number_correlations, lmax+1]
        CMB_c_ell : CMB power spectra, dimensions [number_correlations, lmax+1]
        init_params_mixing_matrix : initial parameters for the mixing matrix, dimensions [len_params]
        initial_guess_r : optional, initial guess for r, float
        initial_wiener_filter_term : optional, initial guess for the Wiener filter term, dimensions [nstokes, n_pix]
        initial_fluctuation_maps : optional, initial guess for the fluctuation maps, dimensions [nstokes, n_pix]
        theoretical_r0_total : optional, theoretical reduced covariance matrix for the CMB scalar modes, dimensions [number_correlations, lmax+1-lmin]
        theoretical_r1_tensor : optional, theoretical reduced covariance matrix for the CMB tensor modes, dimensions [number_correlations, lmax+1-lmin]
        suppress_low_modes_input_freq_maps : optional, suppress low modes in the input frequency maps, bool


        """

        # Disabling all chex checks to speed up the code
        if self.disable_chex:
            print('Disabling chex !!!', flush=True)
            chx.disable_asserts()

        ## Getting only the relevant spectra
        if self.nstokes == 2:
            indices_to_consider = np.array([1, 2, 4])
            partial_indices_polar = indices_to_consider[: self.nstokes]
        elif self.nstokes == 1:
            indices_to_consider = np.array([0])
        else:
            indices_to_consider = np.arange(6)  # All auto- and cross-correlations

        ## Testing the initial WF term, or initialize it properly
        if len(initial_wiener_filter_term) == 0:
            wiener_filter_term = jnp.zeros((self.nstokes, self.n_pix))
        else:
            assert len(initial_wiener_filter_term.shape) == 2
            assert initial_wiener_filter_term.shape == (self.nstokes, self.n_pix)
            # assert initial_wiener_filter_term.shape[1] == self.n_pix
            wiener_filter_term = initial_wiener_filter_term

        ## Testing the initial fluctuation term, or initialize it properly
        if len(initial_fluctuation_maps) == 0:
            fluctuation_maps = jnp.zeros((self.nstokes, self.n_pix))
        else:
            assert len(initial_fluctuation_maps.shape) == 2
            assert initial_fluctuation_maps.shape == (self.nstokes, self.n_pix)
            # assert initial_fluctuation_maps.shape[1] == self.n_pix
            fluctuation_maps = initial_fluctuation_maps

        ## Testing the initial spectra given in case the sampling is done with r
        if self.sample_r_Metropolis:
            assert len(theoretical_r0_total.shape) == 2
            assert theoretical_r0_total.shape[1] == self.lmax + 1 - self.lmin
            assert len(theoretical_r1_tensor.shape) == 2
            assert theoretical_r1_tensor.shape[1] == theoretical_r0_total.shape[1]

            # Transforming into the reduced (red) format [lmax+1-lmin,nstokes,nstokes]
            theoretical_red_cov_r0_total = get_reduced_matrix_from_c_ell(theoretical_r0_total)
            theoretical_red_cov_r1_tensor = get_reduced_matrix_from_c_ell(theoretical_r1_tensor)
            assert theoretical_red_cov_r0_total.shape[1] == self.nstokes

        ## Testing the initial CMB spectra and C_approx spectra given
        if self.nstokes == 2 and (CMB_c_ell.shape[0] != len(indices_to_consider)):
            CMB_c_ell = CMB_c_ell[indices_to_consider, :]
        if self.nstokes == 2 and (c_ell_approx.shape[0] != len(indices_to_consider)):
            c_ell_approx = c_ell_approx[indices_to_consider, :]

        assert len(CMB_c_ell.shape) == 2
        assert CMB_c_ell.shape[1] == self.lmax + 1
        assert len(c_ell_approx.shape) == 2
        assert c_ell_approx.shape[1] == self.lmax + 1

        ## Testing the initial mixing matrix
        if self.n_components != 1:
            assert init_params_mixing_matrix.shape == (self.len_params,)

        ## Testing the input frequency maps
        assert len(input_freq_maps.shape) == 3
        assert input_freq_maps.shape == (self.n_frequencies, self.nstokes, self.n_pix)

        ## Testing the mask
        assert np.abs(self.mask).sum() != 0

        ## Testing the initial guess for r
        assert np.size(initial_guess_r) == 1
        # assert initial_guess_r >= 0 # Not allowing for first guess negative r values

        # Preparing for the full Gibbs sampling
        len_pos_special_freqs = len(self.pos_special_freqs)

        # input_freq_maps_ = jnp.array(input_freq_maps)
        # if suppress_low_modes_input_freq_maps:
        #     print("Suppressing out of band [lmin,lmax] modes in the input frequency maps !", flush=True)
        #     def fmap(index):
        #         return self.get_band_limited_maps(input_freq_maps_[index])
        #     input_freq_maps = jax.vmap(fmap)(jnp.arange(self.n_frequencies))
        # del input_freq_maps_

        if self.use_binning:
            print('Using binning for the sampling of CMB covariance !!!', flush=True)
            print('Binning distribution :', self.bin_ell_distribution, flush=True)

        ## Initial guesses preparation

        ## eta
        initial_eta = jnp.zeros((self.nstokes, self.n_pix))
        ## CMB covariance preparation in the format [lmax,nstokes,nstokes]
        red_cov_approx_matrix = jnp.array(get_reduced_matrix_from_c_ell(c_ell_approx)[self.lmin :, ...])
        red_cov_matrix = get_reduced_matrix_from_c_ell(CMB_c_ell)[self.lmin :, ...]
        ## parameters of the mixing matrix
        params_mixing_matrix_init_sample = jnp.array(init_params_mixing_matrix, copy=True)

        # Preparing the sampling functions
        ## Function to sample eta
        func_logproba_eta = self.get_conditional_proba_correction_likelihood_JAX_v2d
        ## Function to compute the Wiener filter term
        sampling_func_WF = self.solve_generalized_wiener_filter_term_v2d
        ## Function to sample the fluctuation maps
        sampling_func_Fluct = self.get_fluctuating_term_maps_v2d
        ## Function to sample the CMB covariance from inverse Wishart
        func_get_inverse_wishart_sampling_from_c_ells = self.get_inverse_wishart_sampling_from_c_ells
        if self.use_binning:
            func_get_inverse_wishart_sampling_from_c_ells = self.get_binned_inverse_wishart_sampling_from_c_ells_v3
        ## Function to sample the CMB covariance parametrize from r
        r_sampling_MH = single_Metropolis_Hasting_step
        # r_sampling_MH = bounded_single_Metropolis_Hasting_step
        if self.sample_r_Metropolis:
            log_proba_r = self.get_conditional_proba_C_from_r
            if self.sample_r_from_BB:
                print('Sampling r from BB !!!', flush=True)
                log_proba_r = self.get_conditional_proba_C_from_r_wBB
            if self.use_binning:
                print('Using BB binning for the sampling of r !!!', flush=True)
                log_proba_r = self.get_binned_conditional_proba_C_from_r_wBB

        ## Function to sample the mixing matrix free parameters in the most general way
        jitted_Bf_func_sampling = jax.jit(
            self.get_conditional_proba_mixing_matrix_v2b_JAX, static_argnames=['biased_bool', 'full_sky_correction']
        )
        sampling_func = separate_single_MH_step_index_accelerated

        if self.biased_version or self.perturbation_eta_covariance:
            print('Using biased version or perturbation version of mixing matrix sampling !!!', flush=True)
            ## Function to sample the mixing matrix free parameters through the difference of the log-proba, to have only one CG done
            if self.full_sky_correction:
                print('Using full_sky correction !!!', flush=True)
            jitted_Bf_func_sampling = jax.jit(
                self.get_conditional_proba_mixing_matrix_v3_JAX, static_argnames=['biased_bool', 'full_sky_correction']
            )
            sampling_func = separate_single_MH_step_index_v2b

            if self.simultaneous_accept_rate:
                ## More efficient version of the mixing matrix sampling

                ## MH step function to sample the mixing matrix free parameters with patches simultaneous computed accept rate
                print('Using simultaneous accept rate version of mixing matrix sampling !!!', flush=True)
                print(
                    '---- ATTENTION : This assumes all patches are distributed in the same way for all parameters !',
                    flush=True,
                )
                jitted_Bf_func_sampling = jax.jit(
                    self.get_conditional_proba_mixing_matrix_v3_pixel_JAX,
                    static_argnames=['biased_bool', 'full_sky_correction'],
                )
                sampling_func = separate_single_MH_step_index_v4_pixel
                if (self.size_patches != self.size_patches[0]).any():
                    sampling_func = separate_single_MH_step_index_v4b_pixel
                    # raise NotImplemented("All patches should have the same size for the simultaneous accept rate version of mixing matrix sampling for now !!!")

                ## Redefining the free Bf indexes to sample to the one
                # condition_unobserved_patches = self.get_cond_unobserved_patches() ## Get boolean array to identify which free indexes are not relevant
                # print("Previous free indexes for B_f", self.indexes_free_Bf, flush=True)
                # self.indexes_free_Bf = jnp.array(self.indexes_free_Bf).at[condition_unobserved_patches].get()
                # print("New free indexes for B_f", self.indexes_free_Bf, flush=True)

                print('Previous free indexes for B_f', self.indexes_free_Bf, self.indexes_free_Bf.size, flush=True)
                self.indexes_free_Bf = self.indexes_free_Bf.at[
                    self.get_cond_unobserved_patches_from_indices(self.indexes_free_Bf)
                ].get()
                ## Get boolean array to identify which free indexes are not relevant
                print('New free indexes for B_f', self.indexes_free_Bf, self.indexes_free_Bf.size, flush=True)

                indexes_patches_Bf = jnp.array(self.indexes_b.ravel(order='F'), dtype=jnp.int64)

                def which_interval(carry, index_Bf):
                    """
                    Selecting the patches to be used for the B_f sampling by checking if the index_Bf is in the interval of the patches
                    """
                    return (
                        carry
                        | ((index_Bf >= indexes_patches_Bf) & (index_Bf < indexes_patches_Bf + self.size_patches)),
                        index_Bf,
                    )

                condition, _ = jlax.scan(
                    which_interval, jnp.zeros_like(self.size_patches, dtype=bool), self.indexes_free_Bf
                )

                first_indices_patches_free_Bf = indexes_patches_Bf[condition]
                max_len_patches_Bf = int(np.max(self.size_patches[condition]))
                size_patches = self.size_patches[condition]

        ## Preparing minmum value of r sampling

        ## Preparing the random JAX PRNG key
        if np.size(self.seed) == 1:
            PRNGKey = random.PRNGKey(self.seed)
        elif np.size(self.seed) == 2:
            PRNGKey = jnp.array(self.seed, dtype=jnp.uint32)
        else:
            raise ValueError('Seed should be either a scalar or a 2D array interpreted as a JAX PRNG Key!')

        ## Computing the number of iterations to perform
        actual_number_of_iterations = self.number_iterations_sampling - self.number_iterations_done

        if not (self.classical_Gibbs):
            ## Preparing the step-size for Metropolis-within-Gibbs of B_f sampling

            ## try/except step only because jsp.linalg.sqrtm is not implemented in GPU
            try:
                initial_step_size_Bf = jnp.array(jnp.diag(jsp.linalg.sqrtm(self.covariance_B_f)), dtype=jnp.float64)
            except:
                initial_step_size_Bf = jnp.array(jnp.diag(jnp.sqrt(self.covariance_B_f)), dtype=jnp.float64)
            assert len(initial_step_size_Bf.shape) == 1
            print('Step-size B_f', initial_step_size_Bf, flush=True)
            if self.covariance_B_f.shape[0] != self.len_params:
                print('Covariance matrix for B_f is not of the right shape !', flush=True)
                # initial_step_size_Bf = jnp.repeat(initial_step_size_Bf, self.len_params//self.covariance_B_f.shape[0], axis=0)
                initial_step_size_Bf = jnp.broadcast_to(
                    initial_step_size_Bf,
                    (self.len_params // self.covariance_B_f.shape[0], self.covariance_B_f.shape[0]),
                ).ravel(order='F')
                print('New step-size B_f', initial_step_size_Bf, flush=True)

        ## Few prints to re-check the toml parameters chosen
        if self.classical_Gibbs:
            print('Not sampling for eta and B_f, only for s_c and the CMB covariance !', flush=True)
        if self.sample_r_Metropolis:
            print('Sample for r instead of C !', flush=True)
            if self.sample_r_from_BB:
<<<<<<< HEAD
                print('Sample for r with the BB likelihood !', flush=True)
=======
                print("Sample for r with the BB likelihood !", flush=True)
            if self.limit_r_value:
                print(f"Limiting the r value to be superior to {self.min_r_value} !", flush=True)
>>>>>>> fc4888af
        if self.non_centered_moves:
            print('Using non-centered moves for C sampling !', flush=True)
            if self.save_intermediary_centered_moves:
                print('Saving intermediary centered moves for C sampling !', flush=True)

        else:
            print('Sample for C with inverse Wishart !', flush=True)

        # Few steps to improve the speed of the code

        ## Preparing the square root matrix of C_approx
        red_cov_approx_matrix_sqrt = get_sqrt_reduced_matrix_from_matrix_jax(red_cov_approx_matrix)

        ## Preparing the preconditioner in the case of a full sky and white noise
        use_precond = False
        if self.mask.sum() == self.n_pix and self.freq_noise_c_ell is not None:
            assert len(self.freq_noise_c_ell.shape) == 3
            assert self.freq_noise_c_ell.shape[0] == self.n_frequencies
            assert self.freq_noise_c_ell.shape[1] == self.n_frequencies
            assert (self.freq_noise_c_ell.shape[2] == self.lmax + 1) or (
                self.freq_noise_c_ell.shape[2] == self.lmax + 1 - self.lmin
            )
            if self.freq_noise_c_ell.shape[2] == self.lmax + 1:
                self.freq_noise_c_ell = self.freq_noise_c_ell[..., self.lmin :]
            self.freq_noise_c_ell = jnp.array(self.freq_noise_c_ell)

            print('Full sky case !', flush=True)
            use_precond = True

        ## Finally starting the Gibbs sampling !!!
        print(
            f'Starting {self.number_iterations_sampling} iterations from {self.number_iterations_done} iterations done',
            flush=True,
        )

        @scan_tqdm(
            actual_number_of_iterations,
        )
        def all_sampling_steps(carry, iteration):
            """
            1-step Gibbs sampling function, performing the following:
            - Sampling of eta, for the correction term ; perform as well a CG if the perturbation approach is chosen
            - Sampling of s_c, for the constrained CMB map realization ; sampling both Wiener filter and fluctuation maps
            - Sampling of C or r parametrizing C, for the CMB covariance matrix
            - Sampling of the free B_f parameters, for the mixing matrix

            Parameters
            ----------
            :param carry: dictionnary containing the following variables at 1 iteration depending on the option chosen : WF maps, fluctuation maps, CMB covariance, r samples, B_f samples, PRNGKey
            :param iteration: current iteration number

            Returns
            -------
            :return new_carry: dictionnary containing the following variables at the next iteration : WF maps, fluctuation maps, CMB covariance, r sample, B_f sample, PRNGKey
            :return all_samples: dictionnary containing the variables to save as chains, so depending on the options chosen: eta maps, WF maps, fluctuation maps, CMB covariance, r sample, B_f sample
            """

            # Extracting the JAX PRNG key from the carry
            PRNGKey = carry['PRNGKey']

            # Preparing the new carry and all_samples to save the chains
            new_carry = dict()
            all_samples = dict()

            # Preparing a new PRNGKey for eta sampling
            PRNGKey, subPRNGKey = random.split(PRNGKey)

            # Extracting the mixing matrix parameters and initializing the new one
            # self.update_params(carry['params_mixing_matrix_sample'])
            # mixing_matrix_sampled = self.get_B(jax_use=True)
            mixing_matrix_sampled = self.get_B_from_params(carry['params_mixing_matrix_sample'], jax_use=True)

            # Few checks for the mixing matrix
            chx.assert_shape(mixing_matrix_sampled, (self.n_frequencies, self.n_components, self.n_pix))

            # Application of new mixing matrix to the noise covariance and extracted CMB map from data
            invBtinvNB = get_inv_BtinvNB(self.freq_inverse_noise, mixing_matrix_sampled, jax_use=True)
            BtinvN_sqrt = get_BtinvN(jnp.sqrt(self.freq_inverse_noise), mixing_matrix_sampled, jax_use=True)
            s_cML = get_Wd(self.freq_inverse_noise, mixing_matrix_sampled, input_freq_maps, jax_use=True)[0]

            # Sampling step 1 : sampling of Gaussian variable eta

            ## Initialize the preconditioner for the eta contribution
            precond_func_eta = None

            ## Sampling of eta if not using the classical Gibbs sampling and neither the biased version
            if not (self.classical_Gibbs) and not (self.biased_version):
                # Preparing random variables
                map_random_x = None
                map_random_y = None

                # Sampling eta maps
                new_carry['eta_maps'] = self.get_sampling_eta_v2(
                    red_cov_approx_matrix_sqrt,
                    invBtinvNB,
                    BtinvN_sqrt,
                    subPRNGKey,
                    map_random_x=map_random_x,
                    map_random_y=map_random_y,
                    suppress_low_modes=True,
                )

                # Checking shape of the resulting maps
                chx.assert_shape(new_carry['eta_maps'], (self.nstokes, self.n_pix))

                # Preparing the preconditioner for the CG
                if use_precond:
                    ## Assuming a harmonic noise with the pixel average of the mixing matrix
                    noise_c_ell = get_inv_BtinvNB_c_ell(self.freq_noise_c_ell, mixing_matrix_sampled.mean(axis=2))[0, 0]
                    ## Getting N_c^{-1} for the harmonic noise covariance
                    red_inv_noise_c_ell = jnp.linalg.pinv(
                        get_reduced_matrix_from_c_ell_jax(
                            jnp.stack([noise_c_ell, noise_c_ell, jnp.zeros_like(noise_c_ell)])
                        )
                    )
                    red_preconditioner_eta = jnp.linalg.pinv(
                        jnp.eye(self.nstokes)
                        + jnp.einsum(
                            'lij,ljk,lkm->lim',
                            red_cov_approx_matrix_sqrt,
                            red_inv_noise_c_ell,
                            red_cov_approx_matrix_sqrt,
                        )
                    )
                    precond_func_eta = lambda x: maps_x_red_covariance_cell_JAX(
                        x.reshape((self.nstokes, self.n_pix)),
                        red_preconditioner_eta,
                        nside=self.nside,
                        lmin=self.lmin,
                        n_iter=self.n_iter,
                    ).ravel()

                if self.perturbation_eta_covariance:
                    # Computing the inverse associated log proba term fixed correction covariance for the B_f sampling, in case of the perturbative approach
                    _, inverse_term = func_logproba_eta(
                        invBtinvNB[0, 0],
                        new_carry['eta_maps'],
                        red_cov_approx_matrix_sqrt,
                        first_guess=carry['inverse_term'],
                        return_inverse=True,
                        precond_func=precond_func_eta,
                    )
                else:
                    inverse_term = carry['inverse_term']

                if self.save_eta_chain_maps:
                    all_samples['eta_maps'] = new_carry['eta_maps']

            # Sampling step 2 : sampling of Gaussian variable s_c, contrained CMB map realization

            ## Geting the square root matrix of the sampled CMB covariance
            red_cov_matrix_sqrt = get_sqrt_reduced_matrix_from_matrix_jax(carry['red_cov_matrix_sample'])

            # Preparing the preconditioner to use for the sampling of the CMB maps
            precond_func_s_c = None
            if use_precond:
                ## Assuming a harmonic noise with the pixel average of the mixing matrix
                noise_c_ell = get_inv_BtinvNB_c_ell(self.freq_noise_c_ell, mixing_matrix_sampled.mean(axis=2))[0, 0]
                ## Getting N_c^{-1} for the harmonic noise covariance
                red_inv_noise_c_ell = jnp.linalg.pinv(
                    get_reduced_matrix_from_c_ell_jax(
                        jnp.stack([noise_c_ell, noise_c_ell, jnp.zeros_like(noise_c_ell)])
                    )
                )  # [self.lmin:]
                red_preconditioner_s_c = jnp.linalg.pinv(
                    jnp.eye(self.nstokes)
                    + jnp.einsum('lij,ljk,lkm->lim', red_cov_matrix_sqrt, red_inv_noise_c_ell, red_cov_matrix_sqrt)
                )

                precond_func_s_c = lambda x: maps_x_red_covariance_cell_JAX(
                    x.reshape((self.nstokes, self.n_pix)),
                    red_preconditioner_s_c,
                    nside=self.nside,
                    lmin=self.lmin,
                    n_iter=self.n_iter,
                ).ravel()

            ## Computing an initial guess closer to the actual start of the CG for the Wiener filter
            initial_guess_WF = maps_x_red_covariance_cell_JAX(
                carry['wiener_filter_term'],
                jnp.linalg.pinv(red_cov_matrix_sqrt),
                nside=self.nside,
                lmin=self.lmin,
                n_iter=self.n_iter,
            )
            ## Sampling the Wiener filter term
            new_carry['wiener_filter_term'] = sampling_func_WF(
                s_cML, red_cov_matrix_sqrt, invBtinvNB, initial_guess=initial_guess_WF, precond_func=precond_func_s_c
            )

            ## Preparing the random variables for the fluctuation term
            PRNGKey, new_subPRNGKey = random.split(PRNGKey)
            map_random_realization_xi = None
            map_random_realization_chi = None

            ## Getting the fluctuation maps terms, for the variance of the variable s_c
            initial_guess_Fluct = maps_x_red_covariance_cell_JAX(
                carry['fluctuation_maps'],
                jnp.linalg.pinv(red_cov_matrix_sqrt),
                nside=self.nside,
                lmin=self.lmin,
                n_iter=self.n_iter,
            )
            ## Sampling the fluctuation maps
            new_carry['fluctuation_maps'] = sampling_func_Fluct(
                red_cov_matrix_sqrt,
                invBtinvNB,
                BtinvN_sqrt,
                new_subPRNGKey,
                map_random_realization_xi=map_random_realization_xi,
                map_random_realization_chi=map_random_realization_chi,
                initial_guess=initial_guess_Fluct,
                precond_func=precond_func_s_c,
            )

            ## Constructing the sampled CMB map
            s_c_sample = new_carry['fluctuation_maps'] + new_carry['wiener_filter_term']

            if self.save_CMB_chain_maps:
                ## Saving the sampled Wiener filter term and fluctuation maps if chosen to
                all_samples['wiener_filter_term'] = new_carry['wiener_filter_term']
                all_samples['fluctuation_maps'] = new_carry['fluctuation_maps']

            ## Checking the shape of the resulting maps
            chx.assert_shape(new_carry['wiener_filter_term'], (self.nstokes, self.n_pix))
            chx.assert_shape(new_carry['fluctuation_maps'], (self.nstokes, self.n_pix))
            chx.assert_shape(s_c_sample, (self.nstokes, self.n_pix))

            # Sampling step 3 : sampling of CMB covariance C

            ## Preparing the c_ell which will be used for the sampling
            c_ells_Wishart_ = get_cell_from_map_jax(s_c_sample, lmax=self.lmax, n_iter=self.n_iter)[:, self.lmin :]

            ## Saving the corresponding spectrum
            if self.save_s_c_spectra:
                all_samples['s_c_spectra'] = c_ells_Wishart_

            # ### Getting them in the format [lmax,nstokes,nstokes] multiplied by 2 ell+1, to take into account the m
            # red_c_ells_Wishart_modified = get_reduced_matrix_from_c_ell_jax(c_ells_Wishart_*(2*jnp.arange(self.lmax+1) + 1))

            ### Getting them in the format [lmax,nstokes,nstokes] without the facor 2 ell+1 to take into account the m
            red_c_ells_Wishart_modified = get_reduced_matrix_from_c_ell_jax(c_ells_Wishart_)

            ## Preparing the new PRNGkey
            PRNGKey, new_subPRNGKey_2 = random.split(PRNGKey)

            ## Performing the sampling
            if self.sample_C_inv_Wishart:
                # Sampling C with inverse Wishart
                new_carry['red_cov_matrix_sample'] = func_get_inverse_wishart_sampling_from_c_ells(
                    c_ells_Wishart_,
                    PRNGKey=new_subPRNGKey_2,
                    old_sample=carry['red_cov_matrix_sample'],
                    acceptance_posdef=self.acceptance_posdef,
                )
                all_samples['red_cov_matrix_sample'] = new_carry['red_cov_matrix_sample']

            elif self.sample_r_Metropolis:
                # Sampling r which will parametrize C(r) = C_scalar + r*C_tensor
<<<<<<< HEAD
                new_carry['r_sample'] = r_sampling_MH(
                    random_PRNGKey=new_subPRNGKey_2,
                    old_sample=carry['r_sample'],
                    step_size=self.step_size_r,
                    log_proba=log_proba_r,
                    red_sigma_ell=red_c_ells_Wishart_modified,
                    theoretical_red_cov_r1_tensor=theoretical_red_cov_r1_tensor,
                    theoretical_red_cov_r0_total=theoretical_red_cov_r0_total,
                )
                #   min_value=self.min_r_to_sample)
=======
                new_carry['r_sample'] = r_sampling_MH(random_PRNGKey=new_subPRNGKey_2, old_sample=carry['r_sample'],
                                                      step_size=self.step_size_r, log_proba=log_proba_r, 
                                                      red_sigma_ell=red_c_ells_Wishart_modified, 
                                                      theoretical_red_cov_r1_tensor=theoretical_red_cov_r1_tensor, 
                                                      theoretical_red_cov_r0_total=theoretical_red_cov_r0_total)
                                                    #   min_value=self.min_r_to_sample)
                
                if self.limit_r_value:
                    new_carry['r_sample'] = jnp.where(new_carry['r_sample']<self.min_r_value, carry['r_sample'], new_carry['r_sample'])
>>>>>>> fc4888af

                ## Reconstructing the new spectra from r
                new_carry['red_cov_matrix_sample'] = (
                    theoretical_red_cov_r0_total + new_carry['r_sample'] * theoretical_red_cov_r1_tensor
                )

                ## Binning if needed
                if self.use_binning:
                    new_carry['red_cov_matrix_sample'] = self.bin_and_reproject_red_c_ell(
                        new_carry['red_cov_matrix_sample']
                    )

                ## Saving the r sample
                all_samples['r_sample'] = new_carry['r_sample']
            else:
                raise Exception('C not sampled in any way !!! It must be either inv Wishart or through r sampling !')

            if self.non_centered_moves:
                PRNGKey, new_subPRNGKey_2b = random.split(PRNGKey)
                if self.sample_r_Metropolis:
<<<<<<< HEAD
                    new_r_sample = r_sampling_MH(
                        random_PRNGKey=new_subPRNGKey_2b,
                        old_sample=new_carry['r_sample'],
                        step_size=self.step_size_r,
                        log_proba=self.get_log_proba_non_centered_move_C_from_r,
                        old_r_sample=new_carry['r_sample'],
                        invBtinvNB=invBtinvNB,
                        s_cML=s_cML,
                        s_c_sample=s_c_sample,
                        theoretical_red_cov_r1_tensor=theoretical_red_cov_r1_tensor,
                        theoretical_red_cov_r0_total=theoretical_red_cov_r0_total,
                    )
                    # min_value=self.min_r_to_sample)

                    new_carry['red_cov_matrix_sample'] = (
                        theoretical_red_cov_r0_total + new_carry['r_sample'] * theoretical_red_cov_r1_tensor
                    )
=======
                    new_r_sample = r_sampling_MH(random_PRNGKey=new_subPRNGKey_2b, old_sample=new_carry['r_sample'],
                                                        step_size=self.step_size_r, log_proba=self.get_log_proba_non_centered_move_C_from_r,
                                                        old_r_sample=new_carry['r_sample'],
                                                        invBtinvNB=invBtinvNB,
                                                        s_cML=s_cML,
                                                        s_c_sample=s_c_sample, 
                                                        theoretical_red_cov_r1_tensor=theoretical_red_cov_r1_tensor, 
                                                        theoretical_red_cov_r0_total=theoretical_red_cov_r0_total)
                                                        # min_value=self.min_r_to_sample)
                    
                    if self.limit_r_value:
                        new_r_sample = jnp.where(new_r_sample<self.min_r_value, new_r_sample, new_carry['r_sample'])

                    new_carry['red_cov_matrix_sample'] = theoretical_red_cov_r0_total + new_r_sample*theoretical_red_cov_r1_tensor
>>>>>>> fc4888af

                    if self.save_intermediary_centered_moves:
                        all_samples['r_sample'] = jnp.stack((new_carry['r_sample'], new_r_sample))
                    else:
                        all_samples['r_sample'] = new_r_sample

                    new_carry['r_sample'] = new_r_sample

            ## Checking the shape of the resulting covariance matrix, and correcting it if needed
            if new_carry['red_cov_matrix_sample'].shape[0] == self.lmax + 1:
                new_carry['red_cov_matrix_sample'] = new_carry['red_cov_matrix_sample'][self.lmin :]

            ## Small check on the shape of the resulting covariance matrix
            chx.assert_shape(
                new_carry['red_cov_matrix_sample'], (self.lmax + 1 - self.lmin, self.nstokes, self.nstokes)
            )

            # Sampling step 4 : sampling of mixing matrix B_f

            ## Preparation of sampling step 4

            ## First preparing the term: d - B_c s_c
            full_data_without_CMB = input_freq_maps - jnp.broadcast_to(
                s_c_sample, (self.n_frequencies, self.nstokes, self.n_pix)
            )
            chx.assert_shape(full_data_without_CMB, (self.n_frequencies, self.nstokes, self.n_pix))

            ## Preparing the new PRNGKey
            PRNGKey, new_subPRNGKey_3 = random.split(PRNGKey)

            ## Performing the sampling
            if not (self.classical_Gibbs):
                # Preparing the step-size
                step_size_Bf = initial_step_size_Bf

                # Sampling B_f
                if self.perturbation_eta_covariance or self.biased_version:
                    ## Preparing the parameters to provide for the sampling of B_f
                    dict_parameters_sampling_B_f = {
                        'indexes_Bf': self.indexes_free_Bf,
                        'full_data_without_CMB': full_data_without_CMB,
                        'red_cov_approx_matrix_sqrt': red_cov_approx_matrix_sqrt,
                        'old_params_mixing_matrix': carry['params_mixing_matrix_sample'],
                        'biased_bool': self.biased_version,
                    }
                    if self.perturbation_eta_covariance:
                        ## Precomputing the term C_approx^{1/2} A^{-1} eta = C_approx^{1/2} ( Id + C_approx^{1/2} N_{c,old}^{-1} C_approx^{1/2} )^{-1} eta
                        inverse_term_x_Capprox_root = maps_x_red_covariance_cell_JAX(
                            inverse_term.reshape(self.nstokes, self.n_pix),
                            red_cov_approx_matrix_sqrt,
                            nside=self.nside,
                            lmin=self.lmin,
                            n_iter=self.n_iter,
                        ).ravel()
                        dict_parameters_sampling_B_f['previous_inverse_x_Capprox_root'] = inverse_term_x_Capprox_root
                        dict_parameters_sampling_B_f['first_guess'] = inverse_term

                    if not (self.biased_version):
                        ## If not biased, provide the eta maps
                        dict_parameters_sampling_B_f['component_eta_maps'] = new_carry['eta_maps']
                    if self.simultaneous_accept_rate:
                        ## Provide as well the indexes of the patches in case of the uncorrelated patches version
                        dict_parameters_sampling_B_f['size_patches'] = size_patches
                        dict_parameters_sampling_B_f['max_len_patches_Bf'] = max_len_patches_Bf
                        dict_parameters_sampling_B_f['indexes_patches_Bf'] = first_indices_patches_free_Bf
                        dict_parameters_sampling_B_f['len_indexes_Bf'] = self.len_params
                        # TODO: Accelerate by removing indexes of indexes_patches_Bf if the corresponding patches are not in indexes_free_Bf, nor in the mask
                    ## Test parameter
                    dict_parameters_sampling_B_f['full_sky_correction'] = self.full_sky_correction
                    ## Sampling B_f !
                    new_subPRNGKey_3, new_carry['params_mixing_matrix_sample'] = sampling_func(
                        random_PRNGKey=new_subPRNGKey_3,
                        old_sample=carry['params_mixing_matrix_sample'],
                        step_size=step_size_Bf,
                        log_proba=jitted_Bf_func_sampling,
                        **dict_parameters_sampling_B_f,
                    )
                else:
                    ## Sampling B_f with older version -> might be slower
                    new_subPRNGKey_3, new_carry['params_mixing_matrix_sample'], inverse_term = sampling_func(
                        random_PRNGKey=new_subPRNGKey_3,
                        old_sample=carry['params_mixing_matrix_sample'],
                        step_size=step_size_Bf,
                        indexes_Bf=self.indexes_free_Bf,
                        log_proba=jitted_Bf_func_sampling,
                        full_data_without_CMB=full_data_without_CMB,
                        component_eta_maps=new_carry['eta_maps'],
                        red_cov_approx_matrix_sqrt=red_cov_approx_matrix_sqrt,
                        first_guess=carry['inverse_term'],
                        biased_bool=self.biased_version,
                        precond_func=precond_func_eta,
                    )
                if self.perturbation_eta_covariance:
                    ## Passing the inverse term to the next iteration
                    new_carry['inverse_term'] = inverse_term

                # Checking the shape of the resulting mixing matrix
                chx.assert_shape(new_carry['params_mixing_matrix_sample'], (self.len_params,))
            else:
                ## Classical Gibbs sampling, no need to sample B_f but still needs to provide them to the next iteration in case it is used for the CMB noise component
                new_carry['params_mixing_matrix_sample'] = carry['params_mixing_matrix_sample']
                # all_samples['params_mixing_matrix_sample'] = new_carry['params_mixing_matrix_sample']

            ## Saving the B_f obtained
            all_samples['params_mixing_matrix_sample'] = new_carry['params_mixing_matrix_sample']

            ## Passing as well the PRNGKey to the next iteration
            new_carry['PRNGKey'] = PRNGKey
            return new_carry, all_samples

        ## Preparing the initial carry
        initial_carry = {
            'wiener_filter_term': wiener_filter_term,
            'fluctuation_maps': fluctuation_maps,
            'red_cov_matrix_sample': red_cov_matrix,
            'params_mixing_matrix_sample': params_mixing_matrix_init_sample,
            'PRNGKey': PRNGKey,
        }

        if not (self.classical_Gibbs) and not (self.biased_version):
            initial_carry['eta_maps'] = initial_eta
        if not (self.classical_Gibbs) and not (self.biased_version):
            initial_carry['inverse_term'] = jnp.zeros_like(initial_eta)
        if self.sample_r_Metropolis:
            initial_carry['r_sample'] = initial_guess_r
        if self.save_s_c_spectra:
            self.all_samples_s_c_spectra = self.update_variable(
                self.all_samples_s_c_spectra,
                jnp.expand_dims(jnp.zeros((self.n_correlations, self.lmax + 1 - self.lmin)), axis=0),
            )

        ## Initialising the first carry to the chains saved
        self.update_one_sample(initial_carry)

        ## Starting the Gibbs sampling !!!!
        time_start_sampling = time.time()
        # Start sampling !!!
        last_sample, all_samples = jlx.scan(all_sampling_steps, initial_carry, jnp.arange(actual_number_of_iterations))
        time_full_chain = (time.time() - time_start_sampling) / 60
        print(f'End of iterations in {time_full_chain} minutes, saving all files !', flush=True)

        # Saving the samples as attributes of the Sampler object
        time_start_updating = time.time()
        self.update_samples(all_samples)
        time_end_updating = (time.time() - time_start_updating) / 60
        print(f'End of updating in {time_end_updating} minutes', flush=True)
        self.number_iterations_done = self.number_iterations_sampling

        print('Last key PRNG', last_sample['PRNGKey'], flush=True)
        self.last_PRNGKey = last_sample['PRNGKey']

        ## Saving the last sample
        self.last_sample = last_sample


def create_MICMAC_sampler_from_toml_file(path_toml_file, path_file_spv=''):
    """
    Create a MICMAC_Sampler object from:
    * the path of a toml file: params for the sims and for the sampling
    * the path of a spv file: params for addressing spatial variability
    """
    ### Opening first the toml file for the simulations and sampling, to create the MICMAC_Sampler object
    with open(path_toml_file) as f:
        dictionary_parameters = toml.load(f)
    f.close()

    ## Getting the instrument and the noise covariance
    if dictionary_parameters['instrument_name'] != 'customized_instrument':  ## TODO: Improve a bit this part
        instrument = fgbuster.get_instrument(dictionary_parameters['instrument_name'])

    else:
        instrument = get_instr(dictionary_parameters['frequency_array'], dictionary_parameters['depth_p'])
        del dictionary_parameters['depth_p']

    dictionary_parameters['frequency_array'] = jnp.array(instrument['frequency'])
    dictionary_parameters['freq_inverse_noise'] = get_noise_covar_extended(
        instrument['depth_p'], dictionary_parameters['nside']
    )

    ## Spatial variability (spv) params
    n_fgs_comp = dictionary_parameters['n_components'] - 1
    # total number of params in the mixing matrix for a specific pixel
    n_betas = (
        np.shape(dictionary_parameters['frequency_array'])[0] - len(dictionary_parameters['pos_special_freqs'])
    ) * (n_fgs_comp)
    # Read or create spv config
    root_tree = tree_spv_config(path_file_spv, n_betas, n_fgs_comp, print_tree=True)
    dictionary_parameters['spv_nodes_b'] = get_nodes_b(root_tree)

    return MICMAC_Sampler(**dictionary_parameters)<|MERGE_RESOLUTION|>--- conflicted
+++ resolved
@@ -38,58 +38,6 @@
 
 config.update('jax_enable_x64', True)
 
-<<<<<<< HEAD
-=======
-class MICMAC_Sampler(Sampling_functions):
-    def __init__(self, 
-                 nside, 
-                 lmax, 
-                 nstokes, 
-                 frequency_array, 
-                 freq_inverse_noise, 
-                 pos_special_freqs=[0,-1],
-                 freq_noise_c_ell=None,
-                 n_components=3, 
-                 lmin=2, n_iter=8, 
-                 limit_iter_cg=200, 
-                 limit_iter_cg_eta=200,
-                 tolerance_CG=1e-10, 
-                 atol_CG=1e-8,
-                 mask=None,
-                 save_CMB_chain_maps=False, 
-                 save_eta_chain_maps=False,
-                 save_all_B_f_params=True,
-                 save_s_c_spectra=False,
-                 sample_r_Metropolis=True,
-                 sample_r_from_BB=False,
-                 sample_C_inv_Wishart=False,
-                 perturbation_eta_covariance=False,
-                 simultaneous_accept_rate=False,
-                 non_centered_moves=False,
-                 save_intermediary_centered_moves=False,
-                 limit_r_value=False,
-                 min_r_value=0,
-                 full_sky_correction=False,
-                 biased_version=False,
-                 classical_Gibbs=False,
-                 use_binning=False,
-                 bin_ell_distribution=None,
-                 acceptance_posdef=False,
-                 r_true=0,
-                 step_size_r=1e-4,
-                 covariance_B_f=None,
-                 indexes_free_Bf=False,
-                 number_iterations_sampling=100, 
-                 number_iterations_done=0,
-                 seed=0,
-                 disable_chex=True,
-                 instrument_name='SO_SAT',
-                 spv_nodes_b=[]):
-        """ 
-            Main MICMAC pixel sampling object to initialize and launch the Gibbs sampling in pixel domain. 
-
-            The Gibbs sampling will always store B_f and r (or C) parameters
->>>>>>> fc4888af
 
 class MICMAC_Sampler(Sampling_functions):
     def __init__(
@@ -120,6 +68,8 @@
         simultaneous_accept_rate=False,
         non_centered_moves=False,
         save_intermediary_centered_moves=False,
+                 limit_r_value=False,
+                 min_r_value=0,
         full_sky_correction=False,
         biased_version=False,
         classical_Gibbs=False,
@@ -239,21 +189,14 @@
         assert (sample_r_from_BB and sample_r_Metropolis) or not (sample_r_from_BB)
         self.sample_r_from_BB = bool(sample_r_from_BB)
         self.sample_C_inv_Wishart = bool(sample_C_inv_Wishart)
-<<<<<<< HEAD
         self.use_binning = bool(use_binning)  # To use binning for the sampling of inverse Wishart CMB covariance
         self.acceptance_posdef = bool(acceptance_posdef)  # To accept only positive definite matrices for C sampling
         self.non_centered_moves = bool(non_centered_moves)  # To use non-centered moves for C sampling
         self.save_intermediary_centered_moves = bool(
             save_intermediary_centered_moves
         )  # To save intermediary r values in case of non-centered moves in the sampling
-=======
-        self.use_binning = bool(use_binning) # To use binning for the sampling of inverse Wishart CMB covariance
-        self.acceptance_posdef = bool(acceptance_posdef) # To accept only positive definite matrices for C sampling
-        self.non_centered_moves = bool(non_centered_moves) # To use non-centered moves for C sampling
-        self.save_intermediary_centered_moves = bool(save_intermediary_centered_moves) # To save intermediary r values in case of non-centered moves in the sampling
         self.limit_r_value = bool(limit_r_value) # To limit the r value to be positive
         self.min_r_value = float(min_r_value) # Minimum value for r
->>>>>>> fc4888af
 
         # CMB parameters for input maps generation
         self.r_true = float(r_true)
@@ -483,11 +426,7 @@
                         jnp.expand_dims(jnp.stack((one_sample['r_sample'], one_sample['r_sample'])), axis=0),
                     )
                 else:
-<<<<<<< HEAD
-                    self.all_samples_r = self.update_variable(self.all_samples_r, one_sample['r_sample'], axis=0)
-=======
                     self.all_samples_r = self.update_variable(self.all_samples_r, one_sample['r_sample'])
->>>>>>> fc4888af
             else:
                 self.all_samples_r = self.update_variable(self.all_samples_r, one_sample['r_sample'])
 
@@ -767,13 +706,9 @@
         if self.sample_r_Metropolis:
             print('Sample for r instead of C !', flush=True)
             if self.sample_r_from_BB:
-<<<<<<< HEAD
                 print('Sample for r with the BB likelihood !', flush=True)
-=======
-                print("Sample for r with the BB likelihood !", flush=True)
             if self.limit_r_value:
                 print(f"Limiting the r value to be superior to {self.min_r_value} !", flush=True)
->>>>>>> fc4888af
         if self.non_centered_moves:
             print('Using non-centered moves for C sampling !', flush=True)
             if self.save_intermediary_centered_moves:
@@ -1033,7 +968,6 @@
 
             elif self.sample_r_Metropolis:
                 # Sampling r which will parametrize C(r) = C_scalar + r*C_tensor
-<<<<<<< HEAD
                 new_carry['r_sample'] = r_sampling_MH(
                     random_PRNGKey=new_subPRNGKey_2,
                     old_sample=carry['r_sample'],
@@ -1044,17 +978,9 @@
                     theoretical_red_cov_r0_total=theoretical_red_cov_r0_total,
                 )
                 #   min_value=self.min_r_to_sample)
-=======
-                new_carry['r_sample'] = r_sampling_MH(random_PRNGKey=new_subPRNGKey_2, old_sample=carry['r_sample'],
-                                                      step_size=self.step_size_r, log_proba=log_proba_r, 
-                                                      red_sigma_ell=red_c_ells_Wishart_modified, 
-                                                      theoretical_red_cov_r1_tensor=theoretical_red_cov_r1_tensor, 
-                                                      theoretical_red_cov_r0_total=theoretical_red_cov_r0_total)
-                                                    #   min_value=self.min_r_to_sample)
                 
                 if self.limit_r_value:
                     new_carry['r_sample'] = jnp.where(new_carry['r_sample']<self.min_r_value, carry['r_sample'], new_carry['r_sample'])
->>>>>>> fc4888af
 
                 ## Reconstructing the new spectra from r
                 new_carry['red_cov_matrix_sample'] = (
@@ -1075,7 +1001,6 @@
             if self.non_centered_moves:
                 PRNGKey, new_subPRNGKey_2b = random.split(PRNGKey)
                 if self.sample_r_Metropolis:
-<<<<<<< HEAD
                     new_r_sample = r_sampling_MH(
                         random_PRNGKey=new_subPRNGKey_2b,
                         old_sample=new_carry['r_sample'],
@@ -1089,26 +1014,13 @@
                         theoretical_red_cov_r0_total=theoretical_red_cov_r0_total,
                     )
                     # min_value=self.min_r_to_sample)
-
-                    new_carry['red_cov_matrix_sample'] = (
-                        theoretical_red_cov_r0_total + new_carry['r_sample'] * theoretical_red_cov_r1_tensor
-                    )
-=======
-                    new_r_sample = r_sampling_MH(random_PRNGKey=new_subPRNGKey_2b, old_sample=new_carry['r_sample'],
-                                                        step_size=self.step_size_r, log_proba=self.get_log_proba_non_centered_move_C_from_r,
-                                                        old_r_sample=new_carry['r_sample'],
-                                                        invBtinvNB=invBtinvNB,
-                                                        s_cML=s_cML,
-                                                        s_c_sample=s_c_sample, 
-                                                        theoretical_red_cov_r1_tensor=theoretical_red_cov_r1_tensor, 
-                                                        theoretical_red_cov_r0_total=theoretical_red_cov_r0_total)
-                                                        # min_value=self.min_r_to_sample)
                     
                     if self.limit_r_value:
                         new_r_sample = jnp.where(new_r_sample<self.min_r_value, new_r_sample, new_carry['r_sample'])
 
-                    new_carry['red_cov_matrix_sample'] = theoretical_red_cov_r0_total + new_r_sample*theoretical_red_cov_r1_tensor
->>>>>>> fc4888af
+                    new_carry['red_cov_matrix_sample'] = (
+                        theoretical_red_cov_r0_total + new_r_sample * theoretical_red_cov_r1_tensor
+                    )
 
                     if self.save_intermediary_centered_moves:
                         all_samples['r_sample'] = jnp.stack((new_carry['r_sample'], new_r_sample))
