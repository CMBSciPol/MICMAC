--- conflicted
+++ resolved
@@ -61,11 +61,8 @@
         # self.frequency_array = frequency_array
         chx.assert_scalar_in(nstokes, 1, 3)
         self.nstokes = int(nstokes)
-<<<<<<< HEAD
-=======
         self.number_correlations = int(np.ceil(self.nstokes**2/2) + np.floor(self.nstokes/2))
         self.nside = int(nside)
->>>>>>> 01472612
         self.lmax = int(lmax)
         assert lmin >= 2
         self.lmin = int(lmin)
@@ -95,17 +92,15 @@
         self.atol_CG = float(atol_CG) # Absolute tolerance for the different CGs
         self.limit_iter_cg_eta = float(limit_iter_cg_eta) # Maximum number of iterations for the CG of eta
 
-<<<<<<< HEAD
         # Tools
-        # fake_params = jnp.zeros((self.n_frequencies-jnp.size(self.pos_special_freqs),self.number_correlations-1))
-        # self._fake_mixing_matrix = MixingMatrix(self.frequency_array, self.n_components, fake_params, pos_special_freqs=self.pos_special_freqs)
-=======
+        # fake_params = jnp.zeros((self.number_frequencies-jnp.size(self.pos_special_freqs),self.number_correlations-1))
+        # self._fake_mixing_matrix = MixingMatrix(self.frequency_array, self.number_components, fake_params, pos_special_freqs=self.pos_special_freqs)
+
     @property
     def npix(self):
         """ Number of pixels
         """
         return 12*self.nside**2
->>>>>>> 01472612
 
     # @property
     # def number_correlations(self):
@@ -557,13 +552,8 @@
         # print("CG-Python-0 WF finished in ", number_iterations, "iterations !!")
         print("CG-Python-0 Fluct finished with ", solution.result, solution.stats)
         
-<<<<<<< HEAD
-        wiener_filter_term = maps_x_red_covariance_cell_JAX(wiener_filter_term_z.reshape((self.nstokes,self.n_pix)), red_cov_matrix_sqrt, nside=self.nside, lmin=self.lmin, n_iter=self.n_iter)
-
-        return wiener_filter_term.reshape((self.nstokes, self.n_pix))
-=======
         wiener_filter_term = maps_x_red_covariance_cell_JAX(wiener_filter_term_z.reshape((self.nstokes,self.npix)), red_cov_matrix_sqrt, nside=self.nside, lmin=self.lmin, n_iter=self.n_iter)
-    
+
         return wiener_filter_term.reshape((self.nstokes, self.npix))
 
 
@@ -787,7 +777,6 @@
                                                             n_iter=self.n_iter)
     
         return wiener_filter_term.reshape((self.nstokes, self.npix))
->>>>>>> 01472612
 
 
     def get_inverse_wishart_sampling_from_c_ells(self, sigma_ell, PRNGKey, old_sample=None, acceptance_posdef=False):
@@ -1274,23 +1263,17 @@
         invBtinvNB = invBtinvNB_*jhp.nside2resol(self.nside)**2
         # red_cov_approx_matrix_sqrt = get_sqrt_reduced_matrix_from_matrix_jax(red_cov_approx_matrix_sqrt)
         # red_cov_approx_matrix_msqrt = jnp.linalg.pinv(red_cov_approx_matrix_sqrt)
+        # red_cov_approx_matrix_msqrt = jnp.linalg.pinv(red_cov_approx_matrix_sqrt)
 
         ## Preparing the operator ( C_approx^{-1} + N_c^{-1} )^{-1}
         N_c_inv = jnp.zeros_like(invBtinvNB[0,0])
         N_c_inv = N_c_inv.at[...,self.mask!=0].set(1/invBtinvNB[0,0,self.mask!=0])
         N_c_inv_repeat = jnp.repeat(N_c_inv.ravel(order='C'), self.nstokes).reshape((self.nstokes,self.n_pix), order='F').ravel()
 
-<<<<<<< HEAD
         # N_c_repeat = jnp.repeat(invBtinvNB[0,0].ravel(order='C'), self.nstokes).reshape((self.nstokes,self.n_pix), order='F').ravel()
-        
+
         first_part_left = lambda x : maps_x_red_covariance_cell_JAX(x.reshape((self.nstokes,self.n_pix)), red_cov_approx_matrix_sqrt, nside=self.nside, lmin=self.lmin, n_iter=self.n_iter).ravel()
-        
-=======
-        N_c_repeat = jnp.repeat(invBtinvNB[0,0].ravel(order='C'), self.nstokes).reshape((self.nstokes,self.npix), order='F').ravel()
-
-        first_part_left = lambda x : maps_x_red_covariance_cell_JAX(x.reshape((self.nstokes,self.npix)), red_cov_approx_matrix_sqrt, nside=self.nside, lmin=self.lmin, n_iter=self.n_iter).ravel()
-
->>>>>>> 01472612
+
         def second_part_left(x):
             # return x.reshape((self.nstokes,self.n_pix))*N_c_inv
             return x*N_c_inv_repeat
@@ -1329,9 +1312,9 @@
             central_term = self.mask
         else:
             central_term = jnp.ones_like(self.mask)
-        second_term_complete = jnp.einsum('sp,p,sp', component_eta_maps, central_term, inverse_term.reshape(self.nstokes,self.npix))
+        second_term_complete = jnp.einsum('sp,p,sp', component_eta_maps, central_term, inverse_term.reshape(self.nstokes,self.n_pix))
         if return_inverse:
-            return -(-0 + second_term_complete)/2.*jhp.nside2resol(self.nside)**2, inverse_term.reshape(self.nstokes,self.npix)
+            return -(-0 + second_term_complete)/2.*jhp.nside2resol(self.nside)**2, inverse_term.reshape(self.nstokes,self.n_pix)
         return -(-0 + second_term_complete)/2.*jhp.nside2resol(self.nside)**2
 
     def get_conditional_proba_correction_likelihood_JAX_v2d(self, 
@@ -1416,8 +1399,13 @@
             return -(-0 + second_term_complete)/2.*jhp.nside2resol(self.nside)**2, inverse_term.reshape(self.nstokes,self.n_pix)
         return -(-0 + second_term_complete)/2.*jhp.nside2resol(self.nside)**2
 
-
-    def get_conditional_proba_correction_likelihood_JAX_v2db(self, old_params_mixing_matrix, new_params_mixing_matrix, inverse_term, component_eta_maps, red_cov_approx_matrix_sqrt, inverse_term_x_Capprox_root=None):
+    def get_conditional_proba_correction_likelihood_JAX_v2d(self, 
+                                                            complete_mixing_matrix, 
+                                                            component_eta_maps, 
+                                                            red_cov_approx_matrix_sqrt, 
+                                                            previous_inverse=jnp.empty(0), 
+                                                            return_inverse=False,
+                                                            precond_func=None):
         """ Get conditional probability of correction term in the likelihood from the full mixing matrix
 
             The associated conditional probability is given by : - (eta^t C_approx^{-1/2} ( C_approx^{-1} + N_c^{-1} )^{-1} C_approx^{-1/2} eta
@@ -1427,6 +1415,83 @@
             Parameters
             ----------
             :param complete_mixing_matrix: full mixing matrix of dimension [component, frequencies]
+            :param component_eta_maps: set of eta maps of dimension [component, npix]
+            :param red_cov_approx_matrix: covariance matrice approx (C_approx) in harmonic domain, dimension [lmin:lmax, nstokes, nstokes]
+
+            Returns
+            -------
+            :return: computation of correction term to the likelihood
+        """
+
+        # Building the correction term to the likelihood : - (eta^t C_approx^{-1/2} ( C_approx^{-1} + N_c^{-1} )^{-1} C_approx^{-1/2} \eta
+
+        ## Preparing the mixing matrix and C_approx^{-1/2}
+        invBtinvNB = get_inv_BtinvNB(self.freq_inverse_noise, complete_mixing_matrix, jax_use=True)*jhp.nside2resol(self.nside)**2        
+
+        ## Preparing the operator ( C_approx^{-1} + N_c^{-1} )^{-1}
+        N_c_inv = jnp.zeros_like(invBtinvNB[0,0])
+        N_c_inv = N_c_inv.at[...,self.mask!=0].set(1/invBtinvNB[0,0,self.mask!=0])
+        N_c_inv_repeat = jnp.repeat(N_c_inv.ravel(order='C'), self.nstokes).reshape((self.nstokes,self.npix), order='F').ravel()
+
+        N_c_repeat = jnp.repeat(invBtinvNB[0,0].ravel(order='C'), self.nstokes).reshape((self.nstokes,self.npix), order='F').ravel()
+
+        first_part_left = lambda x : maps_x_red_covariance_cell_JAX(x.reshape((self.nstokes,self.npix)), red_cov_approx_matrix_sqrt, nside=self.nside, lmin=self.lmin, n_iter=self.n_iter).ravel()
+        def second_part_left(x):
+            return x*N_c_inv_repeat
+
+        func_left_term = lambda x : x.ravel() + first_part_left(second_part_left(first_part_left(x))).ravel()
+
+        ## Computation of ( C_approx^{-1} + N_c^{-1} )^{-1} C_approx^{-1/2} eta
+        initial_guess = jnp.copy(component_eta_maps)
+
+        if previous_inverse.size != 0:
+            initial_guess = jnp.copy(previous_inverse)
+
+        right_member = component_eta_maps
+    
+        func_lineax = lx.FunctionLinearOperator(func_left_term, jax.ShapeDtypeStruct((self.nstokes*self.npix,),jnp.float64), tags=(lx.symmetric_tag,lx.positive_semidefinite_tag))
+        func_norm = lambda x : jnp.linalg.norm(x,ord=2)
+        CG_obj = lx.CG(rtol=self.tolerance_CG, atol=self.atol_CG, max_steps=self.limit_iter_cg_eta, norm=func_norm)
+        options_dict = {"y0":initial_guess.ravel()}
+        # options_dict = {"y0":initial_guess.ravel(), "precond":precond_lineax}
+        # precond_func = lambda x : inv_sqrt_second_part_left(inv_first_part_term_left(x).ravel()).ravel()
+        # precond_lineax = lx.FunctionLinearOperator(precond_func, jax.ShapeDtypeStruct((self.nstokes*self.npix,),jnp.float64), tags=(lx.symmetric_tag,lx.positive_semidefinite_tag))
+
+
+        time_start = time.time()
+
+        inverse_term, iterations = jsp.sparse.linalg.cg(func_left_term, 
+                                                        right_member.ravel(), 
+                                                        x0=initial_guess.ravel(), 
+                                                        tol=self.tolerance_CG, 
+                                                        maxiter=self.limit_iter_cg_eta,
+                                                        M=precond_func)
+        
+        # solution = lx.linear_solve(func_lineax, right_member.ravel(), solver=CG_obj, throw=False, options=options_dict)
+        # inverse_term = solution.value
+        # print("CG-Python-0 Fluct finished with ", solution.result, solution.stats)
+        print("CG-Inverse term eta finished in ",time.time()-time_start, " seconds with ", iterations, " iterations", flush=True)
+
+        if self.restrict_to_mask:
+            central_term = self.mask
+        else:
+            central_term = jnp.ones_like(self.mask)
+        second_term_complete = jnp.einsum('sp,p,sp', component_eta_maps, central_term, inverse_term.reshape(self.nstokes,self.npix))
+        if return_inverse:
+            return -(-0 + second_term_complete)/2.*jhp.nside2resol(self.nside)**2, inverse_term.reshape(self.nstokes,self.npix)
+        return -(-0 + second_term_complete)/2.*jhp.nside2resol(self.nside)**2
+
+
+    def get_conditional_proba_correction_likelihood_JAX_v2db(self, old_params_mixing_matrix, new_params_mixing_matrix, inverse_term, component_eta_maps, red_cov_approx_matrix_sqrt, inverse_term_x_Capprox_root=None):
+        """ Get conditional probability of correction term in the likelihood from the full mixing matrix
+
+            The associated conditional probability is given by : - (eta^t C_approx^{-1/2} ( C_approx^{-1} + N_c^{-1} )^{-1} C_approx^{-1/2} eta
+            Or :
+            - (eta^t C_approx^{-1/2} ( C_approx^{-1} + (E^t (B^t N^{-1} B)^{-1} E) ^{-1}) C_approx^{-1/2} \eta
+
+            Parameters
+            ----------
+            :param complete_mixing_matrix: full mixing matrix of dimension [component, frequencies]
             :param component_eta_maps: set of eta maps of dimension [component, n_pix]
             :param red_cov_approx_matrix: covariance matrice approx (C_approx) in harmonic domain, dimension [lmin:lmax, nstokes, nstokes]
 
@@ -1452,10 +1517,6 @@
         old_invBtinvNB = get_inv_BtinvNB(self.freq_inverse_noise, old_mixing_matrix, jax_use=True)*jhp.nside2resol(self.nside)**2
         new_invBtinvNB = get_inv_BtinvNB(self.freq_inverse_noise, new_mixing_matrix, jax_use=True)*jhp.nside2resol(self.nside)**2
 
-<<<<<<< HEAD
-=======
-    
->>>>>>> 01472612
         old_N_c_inv = jnp.zeros_like(old_invBtinvNB[0,0])
         old_N_c_inv = old_N_c_inv.at[...,self.mask!=0].set(1/old_invBtinvNB[0,0,self.mask!=0])
         old_N_c_inv_repeat = jnp.repeat(old_N_c_inv.ravel(order='C'), self.nstokes).reshape((self.nstokes,self.n_pix), order='F').ravel()
@@ -1464,11 +1525,8 @@
         new_N_c_inv = new_N_c_inv.at[...,self.mask!=0].set(1/new_invBtinvNB[0,0,self.mask!=0])
         new_N_c_inv_repeat = jnp.repeat(new_N_c_inv.ravel(order='C'), self.nstokes).reshape((self.nstokes,self.n_pix), order='F').ravel()
 
-<<<<<<< HEAD
         # first_part_left = lambda x : maps_x_red_covariance_cell_JAX(x.reshape((self.nstokes,self.n_pix)), red_cov_approx_matrix_sqrt, nside=self.nside, lmin=self.lmin, n_iter=self.n_iter).ravel()
 
-=======
->>>>>>> 01472612
         def second_part_left(x):
             return x*(new_N_c_inv_repeat-old_N_c_inv_repeat)
 
@@ -1484,12 +1542,6 @@
         else:
             central_term = jnp.ones_like(self.mask)
 
-<<<<<<< HEAD
-        if inverse_term_x_Capprox_root is None:
-            # red_cov_approx_matrix_sqrt = get_sqrt_reduced_matrix_from_matrix_jax(red_cov_approx_matrix)
-            inverse_term_x_Capprox_root = maps_x_red_covariance_cell_JAX(inverse_term.reshape(self.nstokes,self.n_pix), red_cov_approx_matrix_sqrt, nside=self.nside, lmin=self.lmin, n_iter=self.n_iter).ravel()
-=======
->>>>>>> 01472612
 
         # perturbation_term = func_to_apply(inverse_term).reshape(self.nstokes,self.n_pix)
         perturbation_term = func_to_apply(inverse_term_x_Capprox_root).reshape(self.nstokes,self.n_pix)
@@ -1549,17 +1601,8 @@
             log_proba_perturbation_likelihood = 0
             inverse_term = 0
         else:
-<<<<<<< HEAD
             invBtinvNB = get_inv_BtinvNB(self.freq_inverse_noise, new_mixing_matrix, jax_use=True)
             log_proba_perturbation_likelihood, inverse_term = self.get_conditional_proba_correction_likelihood_JAX_v2c(invBtinvNB, component_eta_maps, red_cov_approx_matrix_sqrt, previous_inverse=previous_inverse,return_inverse=True)
-=======
-            log_proba_perturbation_likelihood, inverse_term = self.get_conditional_proba_correction_likelihood_JAX_v2d(new_mixing_matrix, 
-                                                                                                                       component_eta_maps, 
-                                                                                                                       red_cov_approx_matrix_sqrt, 
-                                                                                                                       previous_inverse=previous_inverse,
-                                                                                                                       return_inverse=True,
-                                                                                                                       precond_func=precond_func)
->>>>>>> 01472612
 
         return (log_proba_spectral_likelihood + log_proba_perturbation_likelihood), inverse_term
     
@@ -1760,10 +1803,6 @@
     # return latest_PRNGKey, new_sample.reshape(old_sample.shape,order='F')
     return latest_PRNGKey, jnp.reshape(new_sample, old_sample.shape,order='F')
 
-<<<<<<< HEAD
-
-def separate_single_MH_step_index_accelerated(random_PRNGKey, old_sample, step_size, log_proba, indexes_params, previous_inverse, **model_kwargs):
-=======
 def separate_single_MH_step_index_v2(random_PRNGKey, old_sample, step_size, log_proba, indexes_Bf, **model_kwargs):
     
     def map_func(carry, index_Bf):
@@ -1802,7 +1841,6 @@
     return latest_PRNGKey, jnp.reshape(new_sample, old_sample.shape,order='F')
 
 def separate_single_MH_step_index_accelerated(random_PRNGKey, old_sample, step_size, log_proba, indexes_Bf, previous_inverse, **model_kwargs):
->>>>>>> 01472612
     
     def map_func(carry, index_Bf):
         rng_key, key_proposal, key_accept = random.split(carry[0], 3)
