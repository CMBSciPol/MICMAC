--- conflicted
+++ resolved
@@ -1089,11 +1089,7 @@
         :return: log-proba of C parametrized by r_param
         """
 
-<<<<<<< HEAD
-        chx.assert_shape(theoretical_red_cov_r1_tensor, (self.lmax + 1 - self.lmin,))
-=======
-        chx.assert_shape(theoretical_red_cov_r1_tensor, (self.lmax+1-self.lmin,self.nstokes,self.nstokes))
->>>>>>> fc4888af
+        chx.assert_shape(theoretical_red_cov_r1_tensor, (self.lmax + 1 - self.lmin,self.nstokes,self.nstokes))
         chx.assert_equal_shape((red_sigma_ell, theoretical_red_cov_r1_tensor, theoretical_red_cov_r0_total))
 
         # Getting the sigma_ell in the format [lmax,nstokes,nstokes] multiplied by 2 ell+1, to take into account the m
