--- conflicted
+++ resolved
@@ -142,13 +142,8 @@
 
 else:
     # Then the mask have been initialized to 1 in the MICMAC_sampler object
-<<<<<<< HEAD
     # mask = np.ones(MICMAC_obj.npix)
     template_mask = np.ones(MICMAC_obj.mask)
-=======
-    # mask = np.ones(MICMAC_obj.n_pix)
-    template_mask = np.copy(MICMAC_obj.mask)
->>>>>>> 93e43324
 
 
 # Generating foregrounds and noise maps
